/*
 * mm/rmap.c - physical to virtual reverse mappings
 *
 * Copyright 2001, Rik van Riel <riel@conectiva.com.br>
 * Released under the General Public License (GPL).
 *
 * Simple, low overhead reverse mapping scheme.
 * Please try to keep this thing as modular as possible.
 *
 * Provides methods for unmapping each kind of mapped page:
 * the anon methods track anonymous pages, and
 * the file methods track pages belonging to an inode.
 *
 * Original design by Rik van Riel <riel@conectiva.com.br> 2001
 * File methods by Dave McCracken <dmccr@us.ibm.com> 2003, 2004
 * Anonymous methods by Andrea Arcangeli <andrea@suse.de> 2004
 * Contributions by Hugh Dickins 2003, 2004
 */

/*
 * Lock ordering in mm:
 *
 * inode->i_rwsem	(while writing or truncating, not reading or faulting)
 *   mm->mmap_lock
 *     mapping->invalidate_lock (in filemap_fault)
 *       page->flags PG_locked (lock_page)   * (see hugetlbfs below)
 *         hugetlbfs_i_mmap_rwsem_key (in huge_pmd_share)
 *           mapping->i_mmap_rwsem
 *             hugetlb_fault_mutex (hugetlbfs specific page fault mutex)
 *             anon_vma->rwsem
 *               mm->page_table_lock or pte_lock
 *                 swap_lock (in swap_duplicate, swap_info_get)
 *                   mmlist_lock (in mmput, drain_mmlist and others)
 *                   mapping->private_lock (in __set_page_dirty_buffers)
 *                     lock_page_memcg move_lock (in __set_page_dirty_buffers)
 *                       i_pages lock (widely used)
<<<<<<< HEAD
 *                         lruvec->lru_lock (in lock_page_lruvec_irq)
=======
 *                         lruvec->lru_lock (in folio_lruvec_lock_irq)
>>>>>>> df0cc57e
 *                   inode->i_lock (in set_page_dirty's __mark_inode_dirty)
 *                   bdi.wb->list_lock (in set_page_dirty's __mark_inode_dirty)
 *                     sb_lock (within inode_lock in fs/fs-writeback.c)
 *                     i_pages lock (widely used, in set_page_dirty,
 *                               in arch-dependent flush_dcache_mmap_lock,
 *                               within bdi.wb->list_lock in __sync_single_inode)
 *
 * anon_vma->rwsem,mapping->i_mmap_rwsem   (memory_failure, collect_procs_anon)
 *   ->tasklist_lock
 *     pte map lock
 *
 * * hugetlbfs PageHuge() pages take locks in this order:
 *         mapping->i_mmap_rwsem
 *           hugetlb_fault_mutex (hugetlbfs specific page fault mutex)
 *             page->flags PG_locked (lock_page)
 */

#include <linux/mm.h>
#include <linux/sched/mm.h>
#include <linux/sched/task.h>
#include <linux/pagemap.h>
#include <linux/swap.h>
#include <linux/swapops.h>
#include <linux/slab.h>
#include <linux/init.h>
#include <linux/ksm.h>
#include <linux/rmap.h>
#include <linux/rcupdate.h>
#include <linux/export.h>
#include <linux/memcontrol.h>
#include <linux/mmu_notifier.h>
#include <linux/migrate.h>
#include <linux/hugetlb.h>
#include <linux/huge_mm.h>
#include <linux/backing-dev.h>
#include <linux/page_idle.h>
#include <linux/memremap.h>
#include <linux/userfaultfd_k.h>

#include <asm/tlbflush.h>

#include <trace/events/tlb.h>

#include "internal.h"

static struct kmem_cache *anon_vma_cachep;
static struct kmem_cache *anon_vma_chain_cachep;

static inline struct anon_vma *anon_vma_alloc(void)
{
	struct anon_vma *anon_vma;

	anon_vma = kmem_cache_alloc(anon_vma_cachep, GFP_KERNEL);
	if (anon_vma) {
		atomic_set(&anon_vma->refcount, 1);
		anon_vma->degree = 1;	/* Reference for first vma */
		anon_vma->parent = anon_vma;
		/*
		 * Initialise the anon_vma root to point to itself. If called
		 * from fork, the root will be reset to the parents anon_vma.
		 */
		anon_vma->root = anon_vma;
	}

	return anon_vma;
}

static inline void anon_vma_free(struct anon_vma *anon_vma)
{
	VM_BUG_ON(atomic_read(&anon_vma->refcount));

	/*
	 * Synchronize against page_lock_anon_vma_read() such that
	 * we can safely hold the lock without the anon_vma getting
	 * freed.
	 *
	 * Relies on the full mb implied by the atomic_dec_and_test() from
	 * put_anon_vma() against the acquire barrier implied by
	 * down_read_trylock() from page_lock_anon_vma_read(). This orders:
	 *
	 * page_lock_anon_vma_read()	VS	put_anon_vma()
	 *   down_read_trylock()		  atomic_dec_and_test()
	 *   LOCK				  MB
	 *   atomic_read()			  rwsem_is_locked()
	 *
	 * LOCK should suffice since the actual taking of the lock must
	 * happen _before_ what follows.
	 */
	might_sleep();
	if (rwsem_is_locked(&anon_vma->root->rwsem)) {
		anon_vma_lock_write(anon_vma);
		anon_vma_unlock_write(anon_vma);
	}

	kmem_cache_free(anon_vma_cachep, anon_vma);
}

static inline struct anon_vma_chain *anon_vma_chain_alloc(gfp_t gfp)
{
	return kmem_cache_alloc(anon_vma_chain_cachep, gfp);
}

static void anon_vma_chain_free(struct anon_vma_chain *anon_vma_chain)
{
	kmem_cache_free(anon_vma_chain_cachep, anon_vma_chain);
}

static void anon_vma_chain_link(struct vm_area_struct *vma,
				struct anon_vma_chain *avc,
				struct anon_vma *anon_vma)
{
	avc->vma = vma;
	avc->anon_vma = anon_vma;
	list_add(&avc->same_vma, &vma->anon_vma_chain);
	anon_vma_interval_tree_insert(avc, &anon_vma->rb_root);
}

/**
 * __anon_vma_prepare - attach an anon_vma to a memory region
 * @vma: the memory region in question
 *
 * This makes sure the memory mapping described by 'vma' has
 * an 'anon_vma' attached to it, so that we can associate the
 * anonymous pages mapped into it with that anon_vma.
 *
 * The common case will be that we already have one, which
 * is handled inline by anon_vma_prepare(). But if
 * not we either need to find an adjacent mapping that we
 * can re-use the anon_vma from (very common when the only
 * reason for splitting a vma has been mprotect()), or we
 * allocate a new one.
 *
 * Anon-vma allocations are very subtle, because we may have
 * optimistically looked up an anon_vma in page_lock_anon_vma_read()
 * and that may actually touch the rwsem even in the newly
 * allocated vma (it depends on RCU to make sure that the
 * anon_vma isn't actually destroyed).
 *
 * As a result, we need to do proper anon_vma locking even
 * for the new allocation. At the same time, we do not want
 * to do any locking for the common case of already having
 * an anon_vma.
 *
 * This must be called with the mmap_lock held for reading.
 */
int __anon_vma_prepare(struct vm_area_struct *vma)
{
	struct mm_struct *mm = vma->vm_mm;
	struct anon_vma *anon_vma, *allocated;
	struct anon_vma_chain *avc;

	might_sleep();

	avc = anon_vma_chain_alloc(GFP_KERNEL);
	if (!avc)
		goto out_enomem;

	anon_vma = find_mergeable_anon_vma(vma);
	allocated = NULL;
	if (!anon_vma) {
		anon_vma = anon_vma_alloc();
		if (unlikely(!anon_vma))
			goto out_enomem_free_avc;
		allocated = anon_vma;
	}

	anon_vma_lock_write(anon_vma);
	/* page_table_lock to protect against threads */
	spin_lock(&mm->page_table_lock);
	if (likely(!vma->anon_vma)) {
		vma->anon_vma = anon_vma;
		anon_vma_chain_link(vma, avc, anon_vma);
		/* vma reference or self-parent link for new root */
		anon_vma->degree++;
		allocated = NULL;
		avc = NULL;
	}
	spin_unlock(&mm->page_table_lock);
	anon_vma_unlock_write(anon_vma);

	if (unlikely(allocated))
		put_anon_vma(allocated);
	if (unlikely(avc))
		anon_vma_chain_free(avc);

	return 0;

 out_enomem_free_avc:
	anon_vma_chain_free(avc);
 out_enomem:
	return -ENOMEM;
}

/*
 * This is a useful helper function for locking the anon_vma root as
 * we traverse the vma->anon_vma_chain, looping over anon_vma's that
 * have the same vma.
 *
 * Such anon_vma's should have the same root, so you'd expect to see
 * just a single mutex_lock for the whole traversal.
 */
static inline struct anon_vma *lock_anon_vma_root(struct anon_vma *root, struct anon_vma *anon_vma)
{
	struct anon_vma *new_root = anon_vma->root;
	if (new_root != root) {
		if (WARN_ON_ONCE(root))
			up_write(&root->rwsem);
		root = new_root;
		down_write(&root->rwsem);
	}
	return root;
}

static inline void unlock_anon_vma_root(struct anon_vma *root)
{
	if (root)
		up_write(&root->rwsem);
}

/*
 * Attach the anon_vmas from src to dst.
 * Returns 0 on success, -ENOMEM on failure.
 *
 * anon_vma_clone() is called by __vma_adjust(), __split_vma(), copy_vma() and
 * anon_vma_fork(). The first three want an exact copy of src, while the last
 * one, anon_vma_fork(), may try to reuse an existing anon_vma to prevent
 * endless growth of anon_vma. Since dst->anon_vma is set to NULL before call,
 * we can identify this case by checking (!dst->anon_vma && src->anon_vma).
 *
 * If (!dst->anon_vma && src->anon_vma) is true, this function tries to find
 * and reuse existing anon_vma which has no vmas and only one child anon_vma.
 * This prevents degradation of anon_vma hierarchy to endless linear chain in
 * case of constantly forking task. On the other hand, an anon_vma with more
 * than one child isn't reused even if there was no alive vma, thus rmap
 * walker has a good chance of avoiding scanning the whole hierarchy when it
 * searches where page is mapped.
 */
int anon_vma_clone(struct vm_area_struct *dst, struct vm_area_struct *src)
{
	struct anon_vma_chain *avc, *pavc;
	struct anon_vma *root = NULL;

	list_for_each_entry_reverse(pavc, &src->anon_vma_chain, same_vma) {
		struct anon_vma *anon_vma;

		avc = anon_vma_chain_alloc(GFP_NOWAIT | __GFP_NOWARN);
		if (unlikely(!avc)) {
			unlock_anon_vma_root(root);
			root = NULL;
			avc = anon_vma_chain_alloc(GFP_KERNEL);
			if (!avc)
				goto enomem_failure;
		}
		anon_vma = pavc->anon_vma;
		root = lock_anon_vma_root(root, anon_vma);
		anon_vma_chain_link(dst, avc, anon_vma);

		/*
		 * Reuse existing anon_vma if its degree lower than two,
		 * that means it has no vma and only one anon_vma child.
		 *
		 * Do not chose parent anon_vma, otherwise first child
		 * will always reuse it. Root anon_vma is never reused:
		 * it has self-parent reference and at least one child.
		 */
		if (!dst->anon_vma && src->anon_vma &&
		    anon_vma != src->anon_vma && anon_vma->degree < 2)
			dst->anon_vma = anon_vma;
	}
	if (dst->anon_vma)
		dst->anon_vma->degree++;
	unlock_anon_vma_root(root);
	return 0;

 enomem_failure:
	/*
	 * dst->anon_vma is dropped here otherwise its degree can be incorrectly
	 * decremented in unlink_anon_vmas().
	 * We can safely do this because callers of anon_vma_clone() don't care
	 * about dst->anon_vma if anon_vma_clone() failed.
	 */
	dst->anon_vma = NULL;
	unlink_anon_vmas(dst);
	return -ENOMEM;
}

/*
 * Attach vma to its own anon_vma, as well as to the anon_vmas that
 * the corresponding VMA in the parent process is attached to.
 * Returns 0 on success, non-zero on failure.
 */
int anon_vma_fork(struct vm_area_struct *vma, struct vm_area_struct *pvma)
{
	struct anon_vma_chain *avc;
	struct anon_vma *anon_vma;
	int error;

	/* Don't bother if the parent process has no anon_vma here. */
	if (!pvma->anon_vma)
		return 0;

	/* Drop inherited anon_vma, we'll reuse existing or allocate new. */
	vma->anon_vma = NULL;

	/*
	 * First, attach the new VMA to the parent VMA's anon_vmas,
	 * so rmap can find non-COWed pages in child processes.
	 */
	error = anon_vma_clone(vma, pvma);
	if (error)
		return error;

	/* An existing anon_vma has been reused, all done then. */
	if (vma->anon_vma)
		return 0;

	/* Then add our own anon_vma. */
	anon_vma = anon_vma_alloc();
	if (!anon_vma)
		goto out_error;
	avc = anon_vma_chain_alloc(GFP_KERNEL);
	if (!avc)
		goto out_error_free_anon_vma;

	/*
	 * The root anon_vma's rwsem is the lock actually used when we
	 * lock any of the anon_vmas in this anon_vma tree.
	 */
	anon_vma->root = pvma->anon_vma->root;
	anon_vma->parent = pvma->anon_vma;
	/*
	 * With refcounts, an anon_vma can stay around longer than the
	 * process it belongs to. The root anon_vma needs to be pinned until
	 * this anon_vma is freed, because the lock lives in the root.
	 */
	get_anon_vma(anon_vma->root);
	/* Mark this anon_vma as the one where our new (COWed) pages go. */
	vma->anon_vma = anon_vma;
	anon_vma_lock_write(anon_vma);
	anon_vma_chain_link(vma, avc, anon_vma);
	anon_vma->parent->degree++;
	anon_vma_unlock_write(anon_vma);

	return 0;

 out_error_free_anon_vma:
	put_anon_vma(anon_vma);
 out_error:
	unlink_anon_vmas(vma);
	return -ENOMEM;
}

void unlink_anon_vmas(struct vm_area_struct *vma)
{
	struct anon_vma_chain *avc, *next;
	struct anon_vma *root = NULL;

	/*
	 * Unlink each anon_vma chained to the VMA.  This list is ordered
	 * from newest to oldest, ensuring the root anon_vma gets freed last.
	 */
	list_for_each_entry_safe(avc, next, &vma->anon_vma_chain, same_vma) {
		struct anon_vma *anon_vma = avc->anon_vma;

		root = lock_anon_vma_root(root, anon_vma);
		anon_vma_interval_tree_remove(avc, &anon_vma->rb_root);

		/*
		 * Leave empty anon_vmas on the list - we'll need
		 * to free them outside the lock.
		 */
		if (RB_EMPTY_ROOT(&anon_vma->rb_root.rb_root)) {
			anon_vma->parent->degree--;
			continue;
		}

		list_del(&avc->same_vma);
		anon_vma_chain_free(avc);
	}
	if (vma->anon_vma) {
		vma->anon_vma->degree--;

		/*
		 * vma would still be needed after unlink, and anon_vma will be prepared
		 * when handle fault.
		 */
		vma->anon_vma = NULL;
	}
	unlock_anon_vma_root(root);

	/*
	 * Iterate the list once more, it now only contains empty and unlinked
	 * anon_vmas, destroy them. Could not do before due to __put_anon_vma()
	 * needing to write-acquire the anon_vma->root->rwsem.
	 */
	list_for_each_entry_safe(avc, next, &vma->anon_vma_chain, same_vma) {
		struct anon_vma *anon_vma = avc->anon_vma;

		VM_WARN_ON(anon_vma->degree);
		put_anon_vma(anon_vma);

		list_del(&avc->same_vma);
		anon_vma_chain_free(avc);
	}
}

static void anon_vma_ctor(void *data)
{
	struct anon_vma *anon_vma = data;

	init_rwsem(&anon_vma->rwsem);
	atomic_set(&anon_vma->refcount, 0);
	anon_vma->rb_root = RB_ROOT_CACHED;
}

void __init anon_vma_init(void)
{
	anon_vma_cachep = kmem_cache_create("anon_vma", sizeof(struct anon_vma),
			0, SLAB_TYPESAFE_BY_RCU|SLAB_PANIC|SLAB_ACCOUNT,
			anon_vma_ctor);
	anon_vma_chain_cachep = KMEM_CACHE(anon_vma_chain,
			SLAB_PANIC|SLAB_ACCOUNT);
}

/*
 * Getting a lock on a stable anon_vma from a page off the LRU is tricky!
 *
 * Since there is no serialization what so ever against page_remove_rmap()
 * the best this function can do is return a refcount increased anon_vma
 * that might have been relevant to this page.
 *
 * The page might have been remapped to a different anon_vma or the anon_vma
 * returned may already be freed (and even reused).
 *
 * In case it was remapped to a different anon_vma, the new anon_vma will be a
 * child of the old anon_vma, and the anon_vma lifetime rules will therefore
 * ensure that any anon_vma obtained from the page will still be valid for as
 * long as we observe page_mapped() [ hence all those page_mapped() tests ].
 *
 * All users of this function must be very careful when walking the anon_vma
 * chain and verify that the page in question is indeed mapped in it
 * [ something equivalent to page_mapped_in_vma() ].
 *
 * Since anon_vma's slab is SLAB_TYPESAFE_BY_RCU and we know from
 * page_remove_rmap() that the anon_vma pointer from page->mapping is valid
 * if there is a mapcount, we can dereference the anon_vma after observing
 * those.
 */
struct anon_vma *page_get_anon_vma(struct page *page)
{
	struct anon_vma *anon_vma = NULL;
	unsigned long anon_mapping;

	rcu_read_lock();
	anon_mapping = (unsigned long)READ_ONCE(page->mapping);
	if ((anon_mapping & PAGE_MAPPING_FLAGS) != PAGE_MAPPING_ANON)
		goto out;
	if (!page_mapped(page))
		goto out;

	anon_vma = (struct anon_vma *) (anon_mapping - PAGE_MAPPING_ANON);
	if (!atomic_inc_not_zero(&anon_vma->refcount)) {
		anon_vma = NULL;
		goto out;
	}

	/*
	 * If this page is still mapped, then its anon_vma cannot have been
	 * freed.  But if it has been unmapped, we have no security against the
	 * anon_vma structure being freed and reused (for another anon_vma:
	 * SLAB_TYPESAFE_BY_RCU guarantees that - so the atomic_inc_not_zero()
	 * above cannot corrupt).
	 */
	if (!page_mapped(page)) {
		rcu_read_unlock();
		put_anon_vma(anon_vma);
		return NULL;
	}
out:
	rcu_read_unlock();

	return anon_vma;
}

/*
 * Similar to page_get_anon_vma() except it locks the anon_vma.
 *
 * Its a little more complex as it tries to keep the fast path to a single
 * atomic op -- the trylock. If we fail the trylock, we fall back to getting a
 * reference like with page_get_anon_vma() and then block on the mutex.
 */
struct anon_vma *page_lock_anon_vma_read(struct page *page)
{
	struct anon_vma *anon_vma = NULL;
	struct anon_vma *root_anon_vma;
	unsigned long anon_mapping;

	rcu_read_lock();
	anon_mapping = (unsigned long)READ_ONCE(page->mapping);
	if ((anon_mapping & PAGE_MAPPING_FLAGS) != PAGE_MAPPING_ANON)
		goto out;
	if (!page_mapped(page))
		goto out;

	anon_vma = (struct anon_vma *) (anon_mapping - PAGE_MAPPING_ANON);
	root_anon_vma = READ_ONCE(anon_vma->root);
	if (down_read_trylock(&root_anon_vma->rwsem)) {
		/*
		 * If the page is still mapped, then this anon_vma is still
		 * its anon_vma, and holding the mutex ensures that it will
		 * not go away, see anon_vma_free().
		 */
		if (!page_mapped(page)) {
			up_read(&root_anon_vma->rwsem);
			anon_vma = NULL;
		}
		goto out;
	}

	/* trylock failed, we got to sleep */
	if (!atomic_inc_not_zero(&anon_vma->refcount)) {
		anon_vma = NULL;
		goto out;
	}

	if (!page_mapped(page)) {
		rcu_read_unlock();
		put_anon_vma(anon_vma);
		return NULL;
	}

	/* we pinned the anon_vma, its safe to sleep */
	rcu_read_unlock();
	anon_vma_lock_read(anon_vma);

	if (atomic_dec_and_test(&anon_vma->refcount)) {
		/*
		 * Oops, we held the last refcount, release the lock
		 * and bail -- can't simply use put_anon_vma() because
		 * we'll deadlock on the anon_vma_lock_write() recursion.
		 */
		anon_vma_unlock_read(anon_vma);
		__put_anon_vma(anon_vma);
		anon_vma = NULL;
	}

	return anon_vma;

out:
	rcu_read_unlock();
	return anon_vma;
}

void page_unlock_anon_vma_read(struct anon_vma *anon_vma)
{
	anon_vma_unlock_read(anon_vma);
}

#ifdef CONFIG_ARCH_WANT_BATCHED_UNMAP_TLB_FLUSH
/*
 * Flush TLB entries for recently unmapped pages from remote CPUs. It is
 * important if a PTE was dirty when it was unmapped that it's flushed
 * before any IO is initiated on the page to prevent lost writes. Similarly,
 * it must be flushed before freeing to prevent data leakage.
 */
void try_to_unmap_flush(void)
{
	struct tlbflush_unmap_batch *tlb_ubc = &current->tlb_ubc;

	if (!tlb_ubc->flush_required)
		return;

	arch_tlbbatch_flush(&tlb_ubc->arch);
	tlb_ubc->flush_required = false;
	tlb_ubc->writable = false;
}

/* Flush iff there are potentially writable TLB entries that can race with IO */
void try_to_unmap_flush_dirty(void)
{
	struct tlbflush_unmap_batch *tlb_ubc = &current->tlb_ubc;

	if (tlb_ubc->writable)
		try_to_unmap_flush();
}

static void set_tlb_ubc_flush_pending(struct mm_struct *mm, bool writable)
{
	struct tlbflush_unmap_batch *tlb_ubc = &current->tlb_ubc;

	arch_tlbbatch_add_mm(&tlb_ubc->arch, mm);
	tlb_ubc->flush_required = true;

	/*
	 * Ensure compiler does not re-order the setting of tlb_flush_batched
	 * before the PTE is cleared.
	 */
	barrier();
	mm->tlb_flush_batched = true;

	/*
	 * If the PTE was dirty then it's best to assume it's writable. The
	 * caller must use try_to_unmap_flush_dirty() or try_to_unmap_flush()
	 * before the page is queued for IO.
	 */
	if (writable)
		tlb_ubc->writable = true;
}

/*
 * Returns true if the TLB flush should be deferred to the end of a batch of
 * unmap operations to reduce IPIs.
 */
static bool should_defer_flush(struct mm_struct *mm, enum ttu_flags flags)
{
	bool should_defer = false;

	if (!(flags & TTU_BATCH_FLUSH))
		return false;

	/* If remote CPUs need to be flushed then defer batch the flush */
	if (cpumask_any_but(mm_cpumask(mm), get_cpu()) < nr_cpu_ids)
		should_defer = true;
	put_cpu();

	return should_defer;
}

/*
 * Reclaim unmaps pages under the PTL but do not flush the TLB prior to
 * releasing the PTL if TLB flushes are batched. It's possible for a parallel
 * operation such as mprotect or munmap to race between reclaim unmapping
 * the page and flushing the page. If this race occurs, it potentially allows
 * access to data via a stale TLB entry. Tracking all mm's that have TLB
 * batching in flight would be expensive during reclaim so instead track
 * whether TLB batching occurred in the past and if so then do a flush here
 * if required. This will cost one additional flush per reclaim cycle paid
 * by the first operation at risk such as mprotect and mumap.
 *
 * This must be called under the PTL so that an access to tlb_flush_batched
 * that is potentially a "reclaim vs mprotect/munmap/etc" race will synchronise
 * via the PTL.
 */
void flush_tlb_batched_pending(struct mm_struct *mm)
{
	if (data_race(mm->tlb_flush_batched)) {
		flush_tlb_mm(mm);

		/*
		 * Do not allow the compiler to re-order the clearing of
		 * tlb_flush_batched before the tlb is flushed.
		 */
		barrier();
		mm->tlb_flush_batched = false;
	}
}
#else
static void set_tlb_ubc_flush_pending(struct mm_struct *mm, bool writable)
{
}

static bool should_defer_flush(struct mm_struct *mm, enum ttu_flags flags)
{
	return false;
}
#endif /* CONFIG_ARCH_WANT_BATCHED_UNMAP_TLB_FLUSH */

/*
 * At what user virtual address is page expected in vma?
 * Caller should check the page is actually part of the vma.
 */
unsigned long page_address_in_vma(struct page *page, struct vm_area_struct *vma)
{
	if (PageAnon(page)) {
		struct anon_vma *page__anon_vma = page_anon_vma(page);
		/*
		 * Note: swapoff's unuse_vma() is more efficient with this
		 * check, and needs it to match anon_vma when KSM is active.
		 */
		if (!vma->anon_vma || !page__anon_vma ||
		    vma->anon_vma->root != page__anon_vma->root)
			return -EFAULT;
	} else if (!vma->vm_file) {
		return -EFAULT;
	} else if (vma->vm_file->f_mapping != compound_head(page)->mapping) {
		return -EFAULT;
	}

	return vma_address(page, vma);
}

pmd_t *mm_find_pmd(struct mm_struct *mm, unsigned long address)
{
	pgd_t *pgd;
	p4d_t *p4d;
	pud_t *pud;
	pmd_t *pmd = NULL;
	pmd_t pmde;

	pgd = pgd_offset(mm, address);
	if (!pgd_present(*pgd))
		goto out;

	p4d = p4d_offset(pgd, address);
	if (!p4d_present(*p4d))
		goto out;

	pud = pud_offset(p4d, address);
	if (!pud_present(*pud))
		goto out;

	pmd = pmd_offset(pud, address);
	/*
	 * Some THP functions use the sequence pmdp_huge_clear_flush(), set_pmd_at()
	 * without holding anon_vma lock for write.  So when looking for a
	 * genuine pmde (in which to find pte), test present and !THP together.
	 */
	pmde = *pmd;
	barrier();
	if (!pmd_present(pmde) || pmd_trans_huge(pmde))
		pmd = NULL;
out:
	return pmd;
}

struct page_referenced_arg {
	int mapcount;
	int referenced;
	unsigned long vm_flags;
	struct mem_cgroup *memcg;
};
/*
 * arg: page_referenced_arg will be passed
 */
static bool page_referenced_one(struct page *page, struct vm_area_struct *vma,
			unsigned long address, void *arg)
{
	struct page_referenced_arg *pra = arg;
	struct page_vma_mapped_walk pvmw = {
		.page = page,
		.vma = vma,
		.address = address,
	};
	int referenced = 0;

	while (page_vma_mapped_walk(&pvmw)) {
		address = pvmw.address;

		if (vma->vm_flags & VM_LOCKED) {
			page_vma_mapped_walk_done(&pvmw);
			pra->vm_flags |= VM_LOCKED;
			return false; /* To break the loop */
		}

		if (pvmw.pte) {
			if (ptep_clear_flush_young_notify(vma, address,
						pvmw.pte)) {
				/*
				 * Don't treat a reference through
				 * a sequentially read mapping as such.
				 * If the page has been used in another mapping,
				 * we will catch it; if this other mapping is
				 * already gone, the unmap path will have set
				 * PG_referenced or activated the page.
				 */
				if (likely(!(vma->vm_flags & VM_SEQ_READ)))
					referenced++;
			}
		} else if (IS_ENABLED(CONFIG_TRANSPARENT_HUGEPAGE)) {
			if (pmdp_clear_flush_young_notify(vma, address,
						pvmw.pmd))
				referenced++;
		} else {
			/* unexpected pmd-mapped page? */
			WARN_ON_ONCE(1);
		}

		pra->mapcount--;
	}

	if (referenced)
		clear_page_idle(page);
	if (test_and_clear_page_young(page))
		referenced++;

	if (referenced) {
		pra->referenced++;
		pra->vm_flags |= vma->vm_flags;
	}

	if (!pra->mapcount)
		return false; /* To break the loop */

	return true;
}

static bool invalid_page_referenced_vma(struct vm_area_struct *vma, void *arg)
{
	struct page_referenced_arg *pra = arg;
	struct mem_cgroup *memcg = pra->memcg;

	if (!mm_match_cgroup(vma->vm_mm, memcg))
		return true;

	return false;
}

/**
 * page_referenced - test if the page was referenced
 * @page: the page to test
 * @is_locked: caller holds lock on the page
 * @memcg: target memory cgroup
 * @vm_flags: collect encountered vma->vm_flags who actually referenced the page
 *
 * Quick test_and_clear_referenced for all mappings to a page,
 * returns the number of ptes which referenced the page.
 */
int page_referenced(struct page *page,
		    int is_locked,
		    struct mem_cgroup *memcg,
		    unsigned long *vm_flags)
{
	int we_locked = 0;
	struct page_referenced_arg pra = {
		.mapcount = total_mapcount(page),
		.memcg = memcg,
	};
	struct rmap_walk_control rwc = {
		.rmap_one = page_referenced_one,
		.arg = (void *)&pra,
		.anon_lock = page_lock_anon_vma_read,
	};

	*vm_flags = 0;
	if (!pra.mapcount)
		return 0;

	if (!page_rmapping(page))
		return 0;

	if (!is_locked && (!PageAnon(page) || PageKsm(page))) {
		we_locked = trylock_page(page);
		if (!we_locked)
			return 1;
	}

	/*
	 * If we are reclaiming on behalf of a cgroup, skip
	 * counting on behalf of references from different
	 * cgroups
	 */
	if (memcg) {
		rwc.invalid_vma = invalid_page_referenced_vma;
	}

	rmap_walk(page, &rwc);
	*vm_flags = pra.vm_flags;

	if (we_locked)
		unlock_page(page);

	return pra.referenced;
}

static bool page_mkclean_one(struct page *page, struct vm_area_struct *vma,
			    unsigned long address, void *arg)
{
	struct page_vma_mapped_walk pvmw = {
		.page = page,
		.vma = vma,
		.address = address,
		.flags = PVMW_SYNC,
	};
	struct mmu_notifier_range range;
	int *cleaned = arg;

	/*
	 * We have to assume the worse case ie pmd for invalidation. Note that
	 * the page can not be free from this function.
	 */
	mmu_notifier_range_init(&range, MMU_NOTIFY_PROTECTION_PAGE,
				0, vma, vma->vm_mm, address,
				vma_address_end(page, vma));
	mmu_notifier_invalidate_range_start(&range);

	while (page_vma_mapped_walk(&pvmw)) {
		int ret = 0;

		address = pvmw.address;
		if (pvmw.pte) {
			pte_t entry;
			pte_t *pte = pvmw.pte;

			if (!pte_dirty(*pte) && !pte_write(*pte))
				continue;

			flush_cache_page(vma, address, pte_pfn(*pte));
			entry = ptep_clear_flush(vma, address, pte);
			entry = pte_wrprotect(entry);
			entry = pte_mkclean(entry);
			set_pte_at(vma->vm_mm, address, pte, entry);
			ret = 1;
		} else {
#ifdef CONFIG_TRANSPARENT_HUGEPAGE
			pmd_t *pmd = pvmw.pmd;
			pmd_t entry;

			if (!pmd_dirty(*pmd) && !pmd_write(*pmd))
				continue;

			flush_cache_page(vma, address, page_to_pfn(page));
			entry = pmdp_invalidate(vma, address, pmd);
			entry = pmd_wrprotect(entry);
			entry = pmd_mkclean(entry);
			set_pmd_at(vma->vm_mm, address, pmd, entry);
			ret = 1;
#else
			/* unexpected pmd-mapped page? */
			WARN_ON_ONCE(1);
#endif
		}

		/*
		 * No need to call mmu_notifier_invalidate_range() as we are
		 * downgrading page table protection not changing it to point
		 * to a new page.
		 *
		 * See Documentation/vm/mmu_notifier.rst
		 */
		if (ret)
			(*cleaned)++;
	}

	mmu_notifier_invalidate_range_end(&range);

	return true;
}

static bool invalid_mkclean_vma(struct vm_area_struct *vma, void *arg)
{
	if (vma->vm_flags & VM_SHARED)
		return false;

	return true;
}

int folio_mkclean(struct folio *folio)
{
	int cleaned = 0;
	struct address_space *mapping;
	struct rmap_walk_control rwc = {
		.arg = (void *)&cleaned,
		.rmap_one = page_mkclean_one,
		.invalid_vma = invalid_mkclean_vma,
	};

	BUG_ON(!folio_test_locked(folio));

	if (!folio_mapped(folio))
		return 0;

	mapping = folio_mapping(folio);
	if (!mapping)
		return 0;

	rmap_walk(&folio->page, &rwc);

	return cleaned;
}
EXPORT_SYMBOL_GPL(folio_mkclean);

/**
 * page_move_anon_rmap - move a page to our anon_vma
 * @page:	the page to move to our anon_vma
 * @vma:	the vma the page belongs to
 *
 * When a page belongs exclusively to one process after a COW event,
 * that page can be moved into the anon_vma that belongs to just that
 * process, so the rmap code will not search the parent or sibling
 * processes.
 */
void page_move_anon_rmap(struct page *page, struct vm_area_struct *vma)
{
	struct anon_vma *anon_vma = vma->anon_vma;

	page = compound_head(page);

	VM_BUG_ON_PAGE(!PageLocked(page), page);
	VM_BUG_ON_VMA(!anon_vma, vma);

	anon_vma = (void *) anon_vma + PAGE_MAPPING_ANON;
	/*
	 * Ensure that anon_vma and the PAGE_MAPPING_ANON bit are written
	 * simultaneously, so a concurrent reader (eg page_referenced()'s
	 * PageAnon()) will not see one without the other.
	 */
	WRITE_ONCE(page->mapping, (struct address_space *) anon_vma);
}

/**
 * __page_set_anon_rmap - set up new anonymous rmap
 * @page:	Page or Hugepage to add to rmap
 * @vma:	VM area to add page to.
 * @address:	User virtual address of the mapping	
 * @exclusive:	the page is exclusively owned by the current process
 */
static void __page_set_anon_rmap(struct page *page,
	struct vm_area_struct *vma, unsigned long address, int exclusive)
{
	struct anon_vma *anon_vma = vma->anon_vma;

	BUG_ON(!anon_vma);

	if (PageAnon(page))
		return;

	/*
	 * If the page isn't exclusively mapped into this vma,
	 * we must use the _oldest_ possible anon_vma for the
	 * page mapping!
	 */
	if (!exclusive)
		anon_vma = anon_vma->root;

	/*
	 * page_idle does a lockless/optimistic rmap scan on page->mapping.
	 * Make sure the compiler doesn't split the stores of anon_vma and
	 * the PAGE_MAPPING_ANON type identifier, otherwise the rmap code
	 * could mistake the mapping for a struct address_space and crash.
	 */
	anon_vma = (void *) anon_vma + PAGE_MAPPING_ANON;
	WRITE_ONCE(page->mapping, (struct address_space *) anon_vma);
	page->index = linear_page_index(vma, address);
}

/**
 * __page_check_anon_rmap - sanity check anonymous rmap addition
 * @page:	the page to add the mapping to
 * @vma:	the vm area in which the mapping is added
 * @address:	the user virtual address mapped
 */
static void __page_check_anon_rmap(struct page *page,
	struct vm_area_struct *vma, unsigned long address)
{
	/*
	 * The page's anon-rmap details (mapping and index) are guaranteed to
	 * be set up correctly at this point.
	 *
	 * We have exclusion against page_add_anon_rmap because the caller
	 * always holds the page locked.
	 *
	 * We have exclusion against page_add_new_anon_rmap because those pages
	 * are initially only visible via the pagetables, and the pte is locked
	 * over the call to page_add_new_anon_rmap.
	 */
	VM_BUG_ON_PAGE(page_anon_vma(page)->root != vma->anon_vma->root, page);
	VM_BUG_ON_PAGE(page_to_pgoff(page) != linear_page_index(vma, address),
		       page);
}

/**
 * page_add_anon_rmap - add pte mapping to an anonymous page
 * @page:	the page to add the mapping to
 * @vma:	the vm area in which the mapping is added
 * @address:	the user virtual address mapped
 * @compound:	charge the page as compound or small page
 *
 * The caller needs to hold the pte lock, and the page must be locked in
 * the anon_vma case: to serialize mapping,index checking after setting,
 * and to ensure that PageAnon is not being upgraded racily to PageKsm
 * (but PageKsm is never downgraded to PageAnon).
 */
void page_add_anon_rmap(struct page *page,
	struct vm_area_struct *vma, unsigned long address, bool compound)
{
	do_page_add_anon_rmap(page, vma, address, compound ? RMAP_COMPOUND : 0);
}

/*
 * Special version of the above for do_swap_page, which often runs
 * into pages that are exclusively owned by the current process.
 * Everybody else should continue to use page_add_anon_rmap above.
 */
void do_page_add_anon_rmap(struct page *page,
	struct vm_area_struct *vma, unsigned long address, int flags)
{
	bool compound = flags & RMAP_COMPOUND;
	bool first;

	if (unlikely(PageKsm(page)))
		lock_page_memcg(page);
	else
		VM_BUG_ON_PAGE(!PageLocked(page), page);

	if (compound) {
		atomic_t *mapcount;
		VM_BUG_ON_PAGE(!PageLocked(page), page);
		VM_BUG_ON_PAGE(!PageTransHuge(page), page);
		mapcount = compound_mapcount_ptr(page);
		first = atomic_inc_and_test(mapcount);
	} else {
		first = atomic_inc_and_test(&page->_mapcount);
	}

	if (first) {
		int nr = compound ? thp_nr_pages(page) : 1;
		/*
		 * We use the irq-unsafe __{inc|mod}_zone_page_stat because
		 * these counters are not modified in interrupt context, and
		 * pte lock(a spinlock) is held, which implies preemption
		 * disabled.
		 */
		if (compound)
			__mod_lruvec_page_state(page, NR_ANON_THPS, nr);
		__mod_lruvec_page_state(page, NR_ANON_MAPPED, nr);
	}

	if (unlikely(PageKsm(page))) {
		unlock_page_memcg(page);
		return;
	}

	/* address might be in next vma when migration races vma_adjust */
	if (first)
		__page_set_anon_rmap(page, vma, address,
				flags & RMAP_EXCLUSIVE);
	else
		__page_check_anon_rmap(page, vma, address);
}

/**
 * page_add_new_anon_rmap - add pte mapping to a new anonymous page
 * @page:	the page to add the mapping to
 * @vma:	the vm area in which the mapping is added
 * @address:	the user virtual address mapped
 * @compound:	charge the page as compound or small page
 *
 * Same as page_add_anon_rmap but must only be called on *new* pages.
 * This means the inc-and-test can be bypassed.
 * Page does not have to be locked.
 */
void page_add_new_anon_rmap(struct page *page,
	struct vm_area_struct *vma, unsigned long address, bool compound)
{
	int nr = compound ? thp_nr_pages(page) : 1;

	VM_BUG_ON_VMA(address < vma->vm_start || address >= vma->vm_end, vma);
	__SetPageSwapBacked(page);
	if (compound) {
		VM_BUG_ON_PAGE(!PageTransHuge(page), page);
		/* increment count (starts at -1) */
		atomic_set(compound_mapcount_ptr(page), 0);
		if (hpage_pincount_available(page))
			atomic_set(compound_pincount_ptr(page), 0);

		__mod_lruvec_page_state(page, NR_ANON_THPS, nr);
	} else {
		/* Anon THP always mapped first with PMD */
		VM_BUG_ON_PAGE(PageTransCompound(page), page);
		/* increment count (starts at -1) */
		atomic_set(&page->_mapcount, 0);
	}
	__mod_lruvec_page_state(page, NR_ANON_MAPPED, nr);
	__page_set_anon_rmap(page, vma, address, 1);
}

/**
 * page_add_file_rmap - add pte mapping to a file page
 * @page: the page to add the mapping to
 * @compound: charge the page as compound or small page
 *
 * The caller needs to hold the pte lock.
 */
void page_add_file_rmap(struct page *page, bool compound)
{
	int i, nr = 1;

	VM_BUG_ON_PAGE(compound && !PageTransHuge(page), page);
	lock_page_memcg(page);
	if (compound && PageTransHuge(page)) {
		int nr_pages = thp_nr_pages(page);

		for (i = 0, nr = 0; i < nr_pages; i++) {
			if (atomic_inc_and_test(&page[i]._mapcount))
				nr++;
		}
		if (!atomic_inc_and_test(compound_mapcount_ptr(page)))
			goto out;
		if (PageSwapBacked(page))
			__mod_lruvec_page_state(page, NR_SHMEM_PMDMAPPED,
						nr_pages);
		else
			__mod_lruvec_page_state(page, NR_FILE_PMDMAPPED,
						nr_pages);
	} else {
		if (PageTransCompound(page) && page_mapping(page)) {
			struct page *head = compound_head(page);

			VM_WARN_ON_ONCE(!PageLocked(page));

			SetPageDoubleMap(head);
			if (PageMlocked(page))
				clear_page_mlock(head);
		}
		if (!atomic_inc_and_test(&page->_mapcount))
			goto out;
	}
	__mod_lruvec_page_state(page, NR_FILE_MAPPED, nr);
out:
	unlock_page_memcg(page);
}

static void page_remove_file_rmap(struct page *page, bool compound)
{
	int i, nr = 1;

	VM_BUG_ON_PAGE(compound && !PageHead(page), page);

	/* Hugepages are not counted in NR_FILE_MAPPED for now. */
	if (unlikely(PageHuge(page))) {
		/* hugetlb pages are always mapped with pmds */
		atomic_dec(compound_mapcount_ptr(page));
		return;
	}

	/* page still mapped by someone else? */
	if (compound && PageTransHuge(page)) {
		int nr_pages = thp_nr_pages(page);

		for (i = 0, nr = 0; i < nr_pages; i++) {
			if (atomic_add_negative(-1, &page[i]._mapcount))
				nr++;
		}
		if (!atomic_add_negative(-1, compound_mapcount_ptr(page)))
			return;
		if (PageSwapBacked(page))
			__mod_lruvec_page_state(page, NR_SHMEM_PMDMAPPED,
						-nr_pages);
		else
			__mod_lruvec_page_state(page, NR_FILE_PMDMAPPED,
						-nr_pages);
	} else {
		if (!atomic_add_negative(-1, &page->_mapcount))
			return;
	}

	/*
	 * We use the irq-unsafe __{inc|mod}_lruvec_page_state because
	 * these counters are not modified in interrupt context, and
	 * pte lock(a spinlock) is held, which implies preemption disabled.
	 */
	__mod_lruvec_page_state(page, NR_FILE_MAPPED, -nr);

	if (unlikely(PageMlocked(page)))
		clear_page_mlock(page);
}

static void page_remove_anon_compound_rmap(struct page *page)
{
	int i, nr;

	if (!atomic_add_negative(-1, compound_mapcount_ptr(page)))
		return;

	/* Hugepages are not counted in NR_ANON_PAGES for now. */
	if (unlikely(PageHuge(page)))
		return;

	if (!IS_ENABLED(CONFIG_TRANSPARENT_HUGEPAGE))
		return;

	__mod_lruvec_page_state(page, NR_ANON_THPS, -thp_nr_pages(page));

	if (TestClearPageDoubleMap(page)) {
		/*
		 * Subpages can be mapped with PTEs too. Check how many of
		 * them are still mapped.
		 */
		for (i = 0, nr = 0; i < thp_nr_pages(page); i++) {
			if (atomic_add_negative(-1, &page[i]._mapcount))
				nr++;
		}

		/*
		 * Queue the page for deferred split if at least one small
		 * page of the compound page is unmapped, but at least one
		 * small page is still mapped.
		 */
		if (nr && nr < thp_nr_pages(page))
			deferred_split_huge_page(page);
	} else {
		nr = thp_nr_pages(page);
	}

	if (unlikely(PageMlocked(page)))
		clear_page_mlock(page);

	if (nr)
		__mod_lruvec_page_state(page, NR_ANON_MAPPED, -nr);
}

/**
 * page_remove_rmap - take down pte mapping from a page
 * @page:	page to remove mapping from
 * @compound:	uncharge the page as compound or small page
 *
 * The caller needs to hold the pte lock.
 */
void page_remove_rmap(struct page *page, bool compound)
{
	lock_page_memcg(page);

	if (!PageAnon(page)) {
		page_remove_file_rmap(page, compound);
		goto out;
	}

	if (compound) {
		page_remove_anon_compound_rmap(page);
		goto out;
	}

	/* page still mapped by someone else? */
	if (!atomic_add_negative(-1, &page->_mapcount))
		goto out;

	/*
	 * We use the irq-unsafe __{inc|mod}_zone_page_stat because
	 * these counters are not modified in interrupt context, and
	 * pte lock(a spinlock) is held, which implies preemption disabled.
	 */
	__dec_lruvec_page_state(page, NR_ANON_MAPPED);

	if (unlikely(PageMlocked(page)))
		clear_page_mlock(page);

	if (PageTransCompound(page))
		deferred_split_huge_page(compound_head(page));

	/*
	 * It would be tidy to reset the PageAnon mapping here,
	 * but that might overwrite a racing page_add_anon_rmap
	 * which increments mapcount after us but sets mapping
	 * before us: so leave the reset to free_unref_page,
	 * and remember that it's only reliable while mapped.
	 * Leaving it set also helps swapoff to reinstate ptes
	 * faster for those pages still in swapcache.
	 */
out:
	unlock_page_memcg(page);
}

/*
 * @arg: enum ttu_flags will be passed to this argument
 */
static bool try_to_unmap_one(struct page *page, struct vm_area_struct *vma,
		     unsigned long address, void *arg)
{
	struct mm_struct *mm = vma->vm_mm;
	struct page_vma_mapped_walk pvmw = {
		.page = page,
		.vma = vma,
		.address = address,
	};
	pte_t pteval;
	struct page *subpage;
	bool ret = true;
	struct mmu_notifier_range range;
	enum ttu_flags flags = (enum ttu_flags)(long)arg;

	/*
	 * When racing against e.g. zap_pte_range() on another cpu,
	 * in between its ptep_get_and_clear_full() and page_remove_rmap(),
	 * try_to_unmap() may return before page_mapped() has become false,
	 * if page table locking is skipped: use TTU_SYNC to wait for that.
	 */
	if (flags & TTU_SYNC)
		pvmw.flags = PVMW_SYNC;

	if (flags & TTU_SPLIT_HUGE_PMD)
		split_huge_pmd_address(vma, address, false, page);

	/*
	 * For THP, we have to assume the worse case ie pmd for invalidation.
	 * For hugetlb, it could be much worse if we need to do pud
	 * invalidation in the case of pmd sharing.
	 *
	 * Note that the page can not be free in this function as call of
	 * try_to_unmap() must hold a reference on the page.
	 */
	range.end = PageKsm(page) ?
			address + PAGE_SIZE : vma_address_end(page, vma);
	mmu_notifier_range_init(&range, MMU_NOTIFY_CLEAR, 0, vma, vma->vm_mm,
				address, range.end);
	if (PageHuge(page)) {
		/*
		 * If sharing is possible, start and end will be adjusted
		 * accordingly.
		 */
		adjust_range_if_pmd_sharing_possible(vma, &range.start,
						     &range.end);
	}
	mmu_notifier_invalidate_range_start(&range);

	while (page_vma_mapped_walk(&pvmw)) {
		/*
		 * If the page is mlock()d, we cannot swap it out.
		 */
		if (!(flags & TTU_IGNORE_MLOCK) &&
		    (vma->vm_flags & VM_LOCKED)) {
			/*
			 * PTE-mapped THP are never marked as mlocked: so do
			 * not set it on a DoubleMap THP, nor on an Anon THP
			 * (which may still be PTE-mapped after DoubleMap was
			 * cleared).  But stop unmapping even in those cases.
			 */
			if (!PageTransCompound(page) || (PageHead(page) &&
			     !PageDoubleMap(page) && !PageAnon(page)))
				mlock_vma_page(page);
			page_vma_mapped_walk_done(&pvmw);
			ret = false;
			break;
		}

		/* Unexpected PMD-mapped THP? */
		VM_BUG_ON_PAGE(!pvmw.pte, page);

		subpage = page - page_to_pfn(page) + pte_pfn(*pvmw.pte);
		address = pvmw.address;

		if (PageHuge(page) && !PageAnon(page)) {
			/*
			 * To call huge_pmd_unshare, i_mmap_rwsem must be
			 * held in write mode.  Caller needs to explicitly
			 * do this outside rmap routines.
			 */
			VM_BUG_ON(!(flags & TTU_RMAP_LOCKED));
			if (huge_pmd_unshare(mm, vma, &address, pvmw.pte)) {
				/*
				 * huge_pmd_unshare unmapped an entire PMD
				 * page.  There is no way of knowing exactly
				 * which PMDs may be cached for this mm, so
				 * we must flush them all.  start/end were
				 * already adjusted above to cover this range.
				 */
				flush_cache_range(vma, range.start, range.end);
				flush_tlb_range(vma, range.start, range.end);
				mmu_notifier_invalidate_range(mm, range.start,
							      range.end);

				/*
				 * The ref count of the PMD page was dropped
				 * which is part of the way map counting
				 * is done for shared PMDs.  Return 'true'
				 * here.  When there is no other sharing,
				 * huge_pmd_unshare returns false and we will
				 * unmap the actual page and drop map count
				 * to zero.
				 */
				page_vma_mapped_walk_done(&pvmw);
				break;
			}
		}

		/* Nuke the page table entry. */
		flush_cache_page(vma, address, pte_pfn(*pvmw.pte));
		if (should_defer_flush(mm, flags)) {
			/*
			 * We clear the PTE but do not flush so potentially
			 * a remote CPU could still be writing to the page.
			 * If the entry was previously clean then the
			 * architecture must guarantee that a clear->dirty
			 * transition on a cached TLB entry is written through
			 * and traps if the PTE is unmapped.
			 */
			pteval = ptep_get_and_clear(mm, address, pvmw.pte);

			set_tlb_ubc_flush_pending(mm, pte_dirty(pteval));
		} else {
			pteval = ptep_clear_flush(vma, address, pvmw.pte);
		}

		/* Move the dirty bit to the page. Now the pte is gone. */
		if (pte_dirty(pteval))
			set_page_dirty(page);

		/* Update high watermark before we lower rss */
		update_hiwater_rss(mm);

		if (PageHWPoison(page) && !(flags & TTU_IGNORE_HWPOISON)) {
			pteval = swp_entry_to_pte(make_hwpoison_entry(subpage));
			if (PageHuge(page)) {
				hugetlb_count_sub(compound_nr(page), mm);
				set_huge_swap_pte_at(mm, address,
						     pvmw.pte, pteval,
						     vma_mmu_pagesize(vma));
			} else {
				dec_mm_counter(mm, mm_counter(page));
				set_pte_at(mm, address, pvmw.pte, pteval);
			}

		} else if (pte_unused(pteval) && !userfaultfd_armed(vma)) {
			/*
			 * The guest indicated that the page content is of no
			 * interest anymore. Simply discard the pte, vmscan
			 * will take care of the rest.
			 * A future reference will then fault in a new zero
			 * page. When userfaultfd is active, we must not drop
			 * this page though, as its main user (postcopy
			 * migration) will not expect userfaults on already
			 * copied pages.
			 */
			dec_mm_counter(mm, mm_counter(page));
			/* We have to invalidate as we cleared the pte */
			mmu_notifier_invalidate_range(mm, address,
						      address + PAGE_SIZE);
		} else if (PageAnon(page)) {
			swp_entry_t entry = { .val = page_private(subpage) };
			pte_t swp_pte;
			/*
			 * Store the swap location in the pte.
			 * See handle_pte_fault() ...
			 */
			if (unlikely(PageSwapBacked(page) != PageSwapCache(page))) {
				WARN_ON_ONCE(1);
				ret = false;
				/* We have to invalidate as we cleared the pte */
				mmu_notifier_invalidate_range(mm, address,
							address + PAGE_SIZE);
				page_vma_mapped_walk_done(&pvmw);
				break;
			}

			/* MADV_FREE page check */
			if (!PageSwapBacked(page)) {
				if (!PageDirty(page)) {
					/* Invalidate as we cleared the pte */
					mmu_notifier_invalidate_range(mm,
						address, address + PAGE_SIZE);
					dec_mm_counter(mm, MM_ANONPAGES);
					goto discard;
				}

				/*
				 * If the page was redirtied, it cannot be
				 * discarded. Remap the page to page table.
				 */
				set_pte_at(mm, address, pvmw.pte, pteval);
				SetPageSwapBacked(page);
				ret = false;
				page_vma_mapped_walk_done(&pvmw);
				break;
			}

			if (swap_duplicate(entry) < 0) {
				set_pte_at(mm, address, pvmw.pte, pteval);
				ret = false;
				page_vma_mapped_walk_done(&pvmw);
				break;
			}
			if (arch_unmap_one(mm, vma, address, pteval) < 0) {
				set_pte_at(mm, address, pvmw.pte, pteval);
				ret = false;
				page_vma_mapped_walk_done(&pvmw);
				break;
			}
			if (list_empty(&mm->mmlist)) {
				spin_lock(&mmlist_lock);
				if (list_empty(&mm->mmlist))
					list_add(&mm->mmlist, &init_mm.mmlist);
				spin_unlock(&mmlist_lock);
			}
			dec_mm_counter(mm, MM_ANONPAGES);
			inc_mm_counter(mm, MM_SWAPENTS);
			swp_pte = swp_entry_to_pte(entry);
			if (pte_soft_dirty(pteval))
				swp_pte = pte_swp_mksoft_dirty(swp_pte);
			if (pte_uffd_wp(pteval))
				swp_pte = pte_swp_mkuffd_wp(swp_pte);
			set_pte_at(mm, address, pvmw.pte, swp_pte);
			/* Invalidate as we cleared the pte */
			mmu_notifier_invalidate_range(mm, address,
						      address + PAGE_SIZE);
		} else {
			/*
			 * This is a locked file-backed page, thus it cannot
			 * be removed from the page cache and replaced by a new
			 * page before mmu_notifier_invalidate_range_end, so no
			 * concurrent thread might update its page table to
			 * point at new page while a device still is using this
			 * page.
			 *
			 * See Documentation/vm/mmu_notifier.rst
			 */
			dec_mm_counter(mm, mm_counter_file(page));
		}
discard:
		/*
		 * No need to call mmu_notifier_invalidate_range() it has be
		 * done above for all cases requiring it to happen under page
		 * table lock before mmu_notifier_invalidate_range_end()
		 *
		 * See Documentation/vm/mmu_notifier.rst
		 */
		page_remove_rmap(subpage, PageHuge(page));
		put_page(page);
	}

	mmu_notifier_invalidate_range_end(&range);

	return ret;
}

static bool invalid_migration_vma(struct vm_area_struct *vma, void *arg)
{
	return vma_is_temporary_stack(vma);
}

static int page_not_mapped(struct page *page)
{
	return !page_mapped(page);
}

/**
 * try_to_unmap - try to remove all page table mappings to a page
 * @page: the page to get unmapped
 * @flags: action and flags
 *
 * Tries to remove all the page table entries which are mapping this
 * page, used in the pageout path.  Caller must hold the page lock.
 *
 * It is the caller's responsibility to check if the page is still
 * mapped when needed (use TTU_SYNC to prevent accounting races).
 */
void try_to_unmap(struct page *page, enum ttu_flags flags)
{
	struct rmap_walk_control rwc = {
		.rmap_one = try_to_unmap_one,
		.arg = (void *)flags,
		.done = page_not_mapped,
		.anon_lock = page_lock_anon_vma_read,
	};

	if (flags & TTU_RMAP_LOCKED)
		rmap_walk_locked(page, &rwc);
	else
		rmap_walk(page, &rwc);
}

/*
 * @arg: enum ttu_flags will be passed to this argument.
 *
 * If TTU_SPLIT_HUGE_PMD is specified any PMD mappings will be split into PTEs
 * containing migration entries.
 */
static bool try_to_migrate_one(struct page *page, struct vm_area_struct *vma,
		     unsigned long address, void *arg)
{
	struct mm_struct *mm = vma->vm_mm;
	struct page_vma_mapped_walk pvmw = {
		.page = page,
		.vma = vma,
		.address = address,
	};
	pte_t pteval;
	struct page *subpage;
	bool ret = true;
	struct mmu_notifier_range range;
	enum ttu_flags flags = (enum ttu_flags)(long)arg;

	/*
	 * When racing against e.g. zap_pte_range() on another cpu,
	 * in between its ptep_get_and_clear_full() and page_remove_rmap(),
	 * try_to_migrate() may return before page_mapped() has become false,
	 * if page table locking is skipped: use TTU_SYNC to wait for that.
	 */
	if (flags & TTU_SYNC)
		pvmw.flags = PVMW_SYNC;

	/*
	 * unmap_page() in mm/huge_memory.c is the only user of migration with
	 * TTU_SPLIT_HUGE_PMD and it wants to freeze.
	 */
	if (flags & TTU_SPLIT_HUGE_PMD)
		split_huge_pmd_address(vma, address, true, page);

	/*
	 * For THP, we have to assume the worse case ie pmd for invalidation.
	 * For hugetlb, it could be much worse if we need to do pud
	 * invalidation in the case of pmd sharing.
	 *
	 * Note that the page can not be free in this function as call of
	 * try_to_unmap() must hold a reference on the page.
	 */
	range.end = PageKsm(page) ?
			address + PAGE_SIZE : vma_address_end(page, vma);
	mmu_notifier_range_init(&range, MMU_NOTIFY_CLEAR, 0, vma, vma->vm_mm,
				address, range.end);
	if (PageHuge(page)) {
		/*
		 * If sharing is possible, start and end will be adjusted
		 * accordingly.
		 */
		adjust_range_if_pmd_sharing_possible(vma, &range.start,
						     &range.end);
	}
	mmu_notifier_invalidate_range_start(&range);

	while (page_vma_mapped_walk(&pvmw)) {
#ifdef CONFIG_ARCH_ENABLE_THP_MIGRATION
		/* PMD-mapped THP migration entry */
		if (!pvmw.pte) {
			VM_BUG_ON_PAGE(PageHuge(page) ||
				       !PageTransCompound(page), page);

			set_pmd_migration_entry(&pvmw, page);
			continue;
		}
#endif

		/* Unexpected PMD-mapped THP? */
		VM_BUG_ON_PAGE(!pvmw.pte, page);

		subpage = page - page_to_pfn(page) + pte_pfn(*pvmw.pte);
		address = pvmw.address;

		if (PageHuge(page) && !PageAnon(page)) {
			/*
			 * To call huge_pmd_unshare, i_mmap_rwsem must be
			 * held in write mode.  Caller needs to explicitly
			 * do this outside rmap routines.
			 */
			VM_BUG_ON(!(flags & TTU_RMAP_LOCKED));
			if (huge_pmd_unshare(mm, vma, &address, pvmw.pte)) {
				/*
				 * huge_pmd_unshare unmapped an entire PMD
				 * page.  There is no way of knowing exactly
				 * which PMDs may be cached for this mm, so
				 * we must flush them all.  start/end were
				 * already adjusted above to cover this range.
				 */
				flush_cache_range(vma, range.start, range.end);
				flush_tlb_range(vma, range.start, range.end);
				mmu_notifier_invalidate_range(mm, range.start,
							      range.end);

				/*
				 * The ref count of the PMD page was dropped
				 * which is part of the way map counting
				 * is done for shared PMDs.  Return 'true'
				 * here.  When there is no other sharing,
				 * huge_pmd_unshare returns false and we will
				 * unmap the actual page and drop map count
				 * to zero.
				 */
				page_vma_mapped_walk_done(&pvmw);
				break;
			}
		}

		/* Nuke the page table entry. */
		flush_cache_page(vma, address, pte_pfn(*pvmw.pte));
		pteval = ptep_clear_flush(vma, address, pvmw.pte);

		/* Move the dirty bit to the page. Now the pte is gone. */
		if (pte_dirty(pteval))
			set_page_dirty(page);

		/* Update high watermark before we lower rss */
		update_hiwater_rss(mm);

		if (is_zone_device_page(page)) {
<<<<<<< HEAD
=======
			unsigned long pfn = page_to_pfn(page);
>>>>>>> df0cc57e
			swp_entry_t entry;
			pte_t swp_pte;

			/*
			 * Store the pfn of the page in a special migration
			 * pte. do_swap_page() will wait until the migration
			 * pte is removed and then restart fault handling.
			 */
<<<<<<< HEAD
			entry = make_readable_migration_entry(
							page_to_pfn(page));
=======
			entry = pte_to_swp_entry(pteval);
			if (is_writable_device_private_entry(entry))
				entry = make_writable_migration_entry(pfn);
			else
				entry = make_readable_migration_entry(pfn);
>>>>>>> df0cc57e
			swp_pte = swp_entry_to_pte(entry);

			/*
			 * pteval maps a zone device page and is therefore
			 * a swap pte.
			 */
			if (pte_swp_soft_dirty(pteval))
				swp_pte = pte_swp_mksoft_dirty(swp_pte);
			if (pte_swp_uffd_wp(pteval))
				swp_pte = pte_swp_mkuffd_wp(swp_pte);
			set_pte_at(mm, pvmw.address, pvmw.pte, swp_pte);
			/*
			 * No need to invalidate here it will synchronize on
			 * against the special swap migration pte.
			 *
			 * The assignment to subpage above was computed from a
			 * swap PTE which results in an invalid pointer.
			 * Since only PAGE_SIZE pages can currently be
			 * migrated, just set it to page. This will need to be
			 * changed when hugepage migrations to device private
			 * memory are supported.
			 */
			subpage = page;
		} else if (PageHWPoison(page)) {
			pteval = swp_entry_to_pte(make_hwpoison_entry(subpage));
			if (PageHuge(page)) {
				hugetlb_count_sub(compound_nr(page), mm);
				set_huge_swap_pte_at(mm, address,
						     pvmw.pte, pteval,
						     vma_mmu_pagesize(vma));
			} else {
				dec_mm_counter(mm, mm_counter(page));
				set_pte_at(mm, address, pvmw.pte, pteval);
			}

		} else if (pte_unused(pteval) && !userfaultfd_armed(vma)) {
			/*
			 * The guest indicated that the page content is of no
			 * interest anymore. Simply discard the pte, vmscan
			 * will take care of the rest.
			 * A future reference will then fault in a new zero
			 * page. When userfaultfd is active, we must not drop
			 * this page though, as its main user (postcopy
			 * migration) will not expect userfaults on already
			 * copied pages.
			 */
			dec_mm_counter(mm, mm_counter(page));
			/* We have to invalidate as we cleared the pte */
			mmu_notifier_invalidate_range(mm, address,
						      address + PAGE_SIZE);
		} else {
			swp_entry_t entry;
			pte_t swp_pte;

			if (arch_unmap_one(mm, vma, address, pteval) < 0) {
				set_pte_at(mm, address, pvmw.pte, pteval);
				ret = false;
				page_vma_mapped_walk_done(&pvmw);
				break;
			}

			/*
			 * Store the pfn of the page in a special migration
			 * pte. do_swap_page() will wait until the migration
			 * pte is removed and then restart fault handling.
			 */
			if (pte_write(pteval))
				entry = make_writable_migration_entry(
							page_to_pfn(subpage));
			else
				entry = make_readable_migration_entry(
							page_to_pfn(subpage));

			swp_pte = swp_entry_to_pte(entry);
			if (pte_soft_dirty(pteval))
				swp_pte = pte_swp_mksoft_dirty(swp_pte);
			if (pte_uffd_wp(pteval))
				swp_pte = pte_swp_mkuffd_wp(swp_pte);
			set_pte_at(mm, address, pvmw.pte, swp_pte);
			/*
			 * No need to invalidate here it will synchronize on
			 * against the special swap migration pte.
			 */
		}

		/*
		 * No need to call mmu_notifier_invalidate_range() it has be
		 * done above for all cases requiring it to happen under page
		 * table lock before mmu_notifier_invalidate_range_end()
		 *
		 * See Documentation/vm/mmu_notifier.rst
		 */
		page_remove_rmap(subpage, PageHuge(page));
		put_page(page);
	}

	mmu_notifier_invalidate_range_end(&range);

	return ret;
}

/**
 * try_to_migrate - try to replace all page table mappings with swap entries
 * @page: the page to replace page table entries for
 * @flags: action and flags
 *
 * Tries to remove all the page table entries which are mapping this page and
 * replace them with special swap entries. Caller must hold the page lock.
 */
void try_to_migrate(struct page *page, enum ttu_flags flags)
{
	struct rmap_walk_control rwc = {
		.rmap_one = try_to_migrate_one,
		.arg = (void *)flags,
		.done = page_not_mapped,
		.anon_lock = page_lock_anon_vma_read,
	};

	/*
	 * Migration always ignores mlock and only supports TTU_RMAP_LOCKED and
	 * TTU_SPLIT_HUGE_PMD and TTU_SYNC flags.
	 */
	if (WARN_ON_ONCE(flags & ~(TTU_RMAP_LOCKED | TTU_SPLIT_HUGE_PMD |
					TTU_SYNC)))
		return;

	if (is_zone_device_page(page) && !is_device_private_page(page))
		return;

	/*
	 * During exec, a temporary VMA is setup and later moved.
	 * The VMA is moved under the anon_vma lock but not the
	 * page tables leading to a race where migration cannot
	 * find the migration ptes. Rather than increasing the
	 * locking requirements of exec(), migration skips
	 * temporary VMAs until after exec() completes.
	 */
	if (!PageKsm(page) && PageAnon(page))
		rwc.invalid_vma = invalid_migration_vma;

	if (flags & TTU_RMAP_LOCKED)
		rmap_walk_locked(page, &rwc);
	else
		rmap_walk(page, &rwc);
}

/*
 * Walks the vma's mapping a page and mlocks the page if any locked vma's are
 * found. Once one is found the page is locked and the scan can be terminated.
 */
static bool page_mlock_one(struct page *page, struct vm_area_struct *vma,
				 unsigned long address, void *unused)
{
	struct page_vma_mapped_walk pvmw = {
		.page = page,
		.vma = vma,
		.address = address,
	};

	/* An un-locked vma doesn't have any pages to lock, continue the scan */
	if (!(vma->vm_flags & VM_LOCKED))
		return true;

	while (page_vma_mapped_walk(&pvmw)) {
		/*
		 * Need to recheck under the ptl to serialise with
		 * __munlock_pagevec_fill() after VM_LOCKED is cleared in
		 * munlock_vma_pages_range().
		 */
		if (vma->vm_flags & VM_LOCKED) {
			/*
			 * PTE-mapped THP are never marked as mlocked; but
			 * this function is never called on a DoubleMap THP,
			 * nor on an Anon THP (which may still be PTE-mapped
			 * after DoubleMap was cleared).
			 */
			mlock_vma_page(page);
			/*
			 * No need to scan further once the page is marked
			 * as mlocked.
			 */
			page_vma_mapped_walk_done(&pvmw);
			return false;
		}
	}

	return true;
}

/**
 * page_mlock - try to mlock a page
 * @page: the page to be mlocked
 *
 * Called from munlock code. Checks all of the VMAs mapping the page and mlocks
 * the page if any are found. The page will be returned with PG_mlocked cleared
 * if it is not mapped by any locked vmas.
 */
void page_mlock(struct page *page)
{
	struct rmap_walk_control rwc = {
		.rmap_one = page_mlock_one,
		.done = page_not_mapped,
		.anon_lock = page_lock_anon_vma_read,

	};

	VM_BUG_ON_PAGE(!PageLocked(page) || PageLRU(page), page);
	VM_BUG_ON_PAGE(PageCompound(page) && PageDoubleMap(page), page);

	/* Anon THP are only marked as mlocked when singly mapped */
	if (PageTransCompound(page) && PageAnon(page))
		return;

<<<<<<< HEAD
=======
	rmap_walk(page, &rwc);
}

#ifdef CONFIG_DEVICE_PRIVATE
struct make_exclusive_args {
	struct mm_struct *mm;
	unsigned long address;
	void *owner;
	bool valid;
};

static bool page_make_device_exclusive_one(struct page *page,
		struct vm_area_struct *vma, unsigned long address, void *priv)
{
	struct mm_struct *mm = vma->vm_mm;
	struct page_vma_mapped_walk pvmw = {
		.page = page,
		.vma = vma,
		.address = address,
	};
	struct make_exclusive_args *args = priv;
	pte_t pteval;
	struct page *subpage;
	bool ret = true;
	struct mmu_notifier_range range;
	swp_entry_t entry;
	pte_t swp_pte;

	mmu_notifier_range_init_owner(&range, MMU_NOTIFY_EXCLUSIVE, 0, vma,
				      vma->vm_mm, address, min(vma->vm_end,
				      address + page_size(page)), args->owner);
	mmu_notifier_invalidate_range_start(&range);

	while (page_vma_mapped_walk(&pvmw)) {
		/* Unexpected PMD-mapped THP? */
		VM_BUG_ON_PAGE(!pvmw.pte, page);

		if (!pte_present(*pvmw.pte)) {
			ret = false;
			page_vma_mapped_walk_done(&pvmw);
			break;
		}

		subpage = page - page_to_pfn(page) + pte_pfn(*pvmw.pte);
		address = pvmw.address;

		/* Nuke the page table entry. */
		flush_cache_page(vma, address, pte_pfn(*pvmw.pte));
		pteval = ptep_clear_flush(vma, address, pvmw.pte);

		/* Move the dirty bit to the page. Now the pte is gone. */
		if (pte_dirty(pteval))
			set_page_dirty(page);

		/*
		 * Check that our target page is still mapped at the expected
		 * address.
		 */
		if (args->mm == mm && args->address == address &&
		    pte_write(pteval))
			args->valid = true;

		/*
		 * Store the pfn of the page in a special migration
		 * pte. do_swap_page() will wait until the migration
		 * pte is removed and then restart fault handling.
		 */
		if (pte_write(pteval))
			entry = make_writable_device_exclusive_entry(
							page_to_pfn(subpage));
		else
			entry = make_readable_device_exclusive_entry(
							page_to_pfn(subpage));
		swp_pte = swp_entry_to_pte(entry);
		if (pte_soft_dirty(pteval))
			swp_pte = pte_swp_mksoft_dirty(swp_pte);
		if (pte_uffd_wp(pteval))
			swp_pte = pte_swp_mkuffd_wp(swp_pte);

		set_pte_at(mm, address, pvmw.pte, swp_pte);

		/*
		 * There is a reference on the page for the swap entry which has
		 * been removed, so shouldn't take another.
		 */
		page_remove_rmap(subpage, false);
	}

	mmu_notifier_invalidate_range_end(&range);

	return ret;
}

/**
 * page_make_device_exclusive - mark the page exclusively owned by a device
 * @page: the page to replace page table entries for
 * @mm: the mm_struct where the page is expected to be mapped
 * @address: address where the page is expected to be mapped
 * @owner: passed to MMU_NOTIFY_EXCLUSIVE range notifier callbacks
 *
 * Tries to remove all the page table entries which are mapping this page and
 * replace them with special device exclusive swap entries to grant a device
 * exclusive access to the page. Caller must hold the page lock.
 *
 * Returns false if the page is still mapped, or if it could not be unmapped
 * from the expected address. Otherwise returns true (success).
 */
static bool page_make_device_exclusive(struct page *page, struct mm_struct *mm,
				unsigned long address, void *owner)
{
	struct make_exclusive_args args = {
		.mm = mm,
		.address = address,
		.owner = owner,
		.valid = false,
	};
	struct rmap_walk_control rwc = {
		.rmap_one = page_make_device_exclusive_one,
		.done = page_not_mapped,
		.anon_lock = page_lock_anon_vma_read,
		.arg = &args,
	};

	/*
	 * Restrict to anonymous pages for now to avoid potential writeback
	 * issues. Also tail pages shouldn't be passed to rmap_walk so skip
	 * those.
	 */
	if (!PageAnon(page) || PageTail(page))
		return false;

>>>>>>> df0cc57e
	rmap_walk(page, &rwc);

	return args.valid && !page_mapcount(page);
}

<<<<<<< HEAD
#ifdef CONFIG_DEVICE_PRIVATE
struct make_exclusive_args {
	struct mm_struct *mm;
	unsigned long address;
	void *owner;
	bool valid;
};

static bool page_make_device_exclusive_one(struct page *page,
		struct vm_area_struct *vma, unsigned long address, void *priv)
{
	struct mm_struct *mm = vma->vm_mm;
	struct page_vma_mapped_walk pvmw = {
		.page = page,
		.vma = vma,
		.address = address,
	};
	struct make_exclusive_args *args = priv;
	pte_t pteval;
	struct page *subpage;
	bool ret = true;
	struct mmu_notifier_range range;
	swp_entry_t entry;
	pte_t swp_pte;

	mmu_notifier_range_init_owner(&range, MMU_NOTIFY_EXCLUSIVE, 0, vma,
				      vma->vm_mm, address, min(vma->vm_end,
				      address + page_size(page)), args->owner);
	mmu_notifier_invalidate_range_start(&range);

	while (page_vma_mapped_walk(&pvmw)) {
		/* Unexpected PMD-mapped THP? */
		VM_BUG_ON_PAGE(!pvmw.pte, page);

		if (!pte_present(*pvmw.pte)) {
			ret = false;
			page_vma_mapped_walk_done(&pvmw);
			break;
		}

		subpage = page - page_to_pfn(page) + pte_pfn(*pvmw.pte);
		address = pvmw.address;

		/* Nuke the page table entry. */
		flush_cache_page(vma, address, pte_pfn(*pvmw.pte));
		pteval = ptep_clear_flush(vma, address, pvmw.pte);

		/* Move the dirty bit to the page. Now the pte is gone. */
		if (pte_dirty(pteval))
			set_page_dirty(page);

		/*
		 * Check that our target page is still mapped at the expected
		 * address.
		 */
		if (args->mm == mm && args->address == address &&
		    pte_write(pteval))
			args->valid = true;

		/*
		 * Store the pfn of the page in a special migration
		 * pte. do_swap_page() will wait until the migration
		 * pte is removed and then restart fault handling.
		 */
		if (pte_write(pteval))
			entry = make_writable_device_exclusive_entry(
							page_to_pfn(subpage));
		else
			entry = make_readable_device_exclusive_entry(
							page_to_pfn(subpage));
		swp_pte = swp_entry_to_pte(entry);
		if (pte_soft_dirty(pteval))
			swp_pte = pte_swp_mksoft_dirty(swp_pte);
		if (pte_uffd_wp(pteval))
			swp_pte = pte_swp_mkuffd_wp(swp_pte);

		set_pte_at(mm, address, pvmw.pte, swp_pte);

		/*
		 * There is a reference on the page for the swap entry which has
		 * been removed, so shouldn't take another.
		 */
		page_remove_rmap(subpage, false);
	}

	mmu_notifier_invalidate_range_end(&range);

	return ret;
}

/**
 * page_make_device_exclusive - mark the page exclusively owned by a device
 * @page: the page to replace page table entries for
 * @mm: the mm_struct where the page is expected to be mapped
 * @address: address where the page is expected to be mapped
 * @owner: passed to MMU_NOTIFY_EXCLUSIVE range notifier callbacks
 *
 * Tries to remove all the page table entries which are mapping this page and
 * replace them with special device exclusive swap entries to grant a device
 * exclusive access to the page. Caller must hold the page lock.
 *
 * Returns false if the page is still mapped, or if it could not be unmapped
 * from the expected address. Otherwise returns true (success).
 */
static bool page_make_device_exclusive(struct page *page, struct mm_struct *mm,
				unsigned long address, void *owner)
{
	struct make_exclusive_args args = {
		.mm = mm,
		.address = address,
		.owner = owner,
		.valid = false,
	};
	struct rmap_walk_control rwc = {
		.rmap_one = page_make_device_exclusive_one,
		.done = page_not_mapped,
		.anon_lock = page_lock_anon_vma_read,
		.arg = &args,
	};

	/*
	 * Restrict to anonymous pages for now to avoid potential writeback
	 * issues. Also tail pages shouldn't be passed to rmap_walk so skip
	 * those.
	 */
	if (!PageAnon(page) || PageTail(page))
		return false;

	rmap_walk(page, &rwc);

	return args.valid && !page_mapcount(page);
}

=======
>>>>>>> df0cc57e
/**
 * make_device_exclusive_range() - Mark a range for exclusive use by a device
 * @mm: mm_struct of assoicated target process
 * @start: start of the region to mark for exclusive device access
 * @end: end address of region
 * @pages: returns the pages which were successfully marked for exclusive access
 * @owner: passed to MMU_NOTIFY_EXCLUSIVE range notifier to allow filtering
 *
 * Returns: number of pages found in the range by GUP. A page is marked for
 * exclusive access only if the page pointer is non-NULL.
 *
 * This function finds ptes mapping page(s) to the given address range, locks
 * them and replaces mappings with special swap entries preventing userspace CPU
 * access. On fault these entries are replaced with the original mapping after
 * calling MMU notifiers.
 *
 * A driver using this to program access from a device must use a mmu notifier
 * critical section to hold a device specific lock during programming. Once
 * programming is complete it should drop the page lock and reference after
 * which point CPU access to the page will revoke the exclusive access.
 */
int make_device_exclusive_range(struct mm_struct *mm, unsigned long start,
				unsigned long end, struct page **pages,
				void *owner)
{
	long npages = (end - start) >> PAGE_SHIFT;
	long i;

	npages = get_user_pages_remote(mm, start, npages,
				       FOLL_GET | FOLL_WRITE | FOLL_SPLIT_PMD,
				       pages, NULL, NULL);
	if (npages < 0)
		return npages;

	for (i = 0; i < npages; i++, start += PAGE_SIZE) {
		if (!trylock_page(pages[i])) {
			put_page(pages[i]);
			pages[i] = NULL;
			continue;
		}

		if (!page_make_device_exclusive(pages[i], mm, start, owner)) {
			unlock_page(pages[i]);
			put_page(pages[i]);
			pages[i] = NULL;
		}
	}

	return npages;
}
EXPORT_SYMBOL_GPL(make_device_exclusive_range);
#endif

void __put_anon_vma(struct anon_vma *anon_vma)
{
	struct anon_vma *root = anon_vma->root;

	anon_vma_free(anon_vma);
	if (root != anon_vma && atomic_dec_and_test(&root->refcount))
		anon_vma_free(root);
}

static struct anon_vma *rmap_walk_anon_lock(struct page *page,
					struct rmap_walk_control *rwc)
{
	struct anon_vma *anon_vma;

	if (rwc->anon_lock)
		return rwc->anon_lock(page);

	/*
	 * Note: remove_migration_ptes() cannot use page_lock_anon_vma_read()
	 * because that depends on page_mapped(); but not all its usages
	 * are holding mmap_lock. Users without mmap_lock are required to
	 * take a reference count to prevent the anon_vma disappearing
	 */
	anon_vma = page_anon_vma(page);
	if (!anon_vma)
		return NULL;

	anon_vma_lock_read(anon_vma);
	return anon_vma;
}

/*
 * rmap_walk_anon - do something to anonymous page using the object-based
 * rmap method
 * @page: the page to be handled
 * @rwc: control variable according to each walk type
 *
 * Find all the mappings of a page using the mapping pointer and the vma chains
 * contained in the anon_vma struct it points to.
 *
 * When called from page_mlock(), the mmap_lock of the mm containing the vma
 * where the page was found will be held for write.  So, we won't recheck
 * vm_flags for that VMA.  That should be OK, because that vma shouldn't be
 * LOCKED.
 */
static void rmap_walk_anon(struct page *page, struct rmap_walk_control *rwc,
		bool locked)
{
	struct anon_vma *anon_vma;
	pgoff_t pgoff_start, pgoff_end;
	struct anon_vma_chain *avc;

	if (locked) {
		anon_vma = page_anon_vma(page);
		/* anon_vma disappear under us? */
		VM_BUG_ON_PAGE(!anon_vma, page);
	} else {
		anon_vma = rmap_walk_anon_lock(page, rwc);
	}
	if (!anon_vma)
		return;

	pgoff_start = page_to_pgoff(page);
	pgoff_end = pgoff_start + thp_nr_pages(page) - 1;
	anon_vma_interval_tree_foreach(avc, &anon_vma->rb_root,
			pgoff_start, pgoff_end) {
		struct vm_area_struct *vma = avc->vma;
		unsigned long address = vma_address(page, vma);

		VM_BUG_ON_VMA(address == -EFAULT, vma);
		cond_resched();

		if (rwc->invalid_vma && rwc->invalid_vma(vma, rwc->arg))
			continue;

		if (!rwc->rmap_one(page, vma, address, rwc->arg))
			break;
		if (rwc->done && rwc->done(page))
			break;
	}

	if (!locked)
		anon_vma_unlock_read(anon_vma);
}

/*
 * rmap_walk_file - do something to file page using the object-based rmap method
 * @page: the page to be handled
 * @rwc: control variable according to each walk type
 *
 * Find all the mappings of a page using the mapping pointer and the vma chains
 * contained in the address_space struct it points to.
 *
 * When called from page_mlock(), the mmap_lock of the mm containing the vma
 * where the page was found will be held for write.  So, we won't recheck
 * vm_flags for that VMA.  That should be OK, because that vma shouldn't be
 * LOCKED.
 */
static void rmap_walk_file(struct page *page, struct rmap_walk_control *rwc,
		bool locked)
{
	struct address_space *mapping = page_mapping(page);
	pgoff_t pgoff_start, pgoff_end;
	struct vm_area_struct *vma;

	/*
	 * The page lock not only makes sure that page->mapping cannot
	 * suddenly be NULLified by truncation, it makes sure that the
	 * structure at mapping cannot be freed and reused yet,
	 * so we can safely take mapping->i_mmap_rwsem.
	 */
	VM_BUG_ON_PAGE(!PageLocked(page), page);

	if (!mapping)
		return;

	pgoff_start = page_to_pgoff(page);
	pgoff_end = pgoff_start + thp_nr_pages(page) - 1;
	if (!locked)
		i_mmap_lock_read(mapping);
	vma_interval_tree_foreach(vma, &mapping->i_mmap,
			pgoff_start, pgoff_end) {
		unsigned long address = vma_address(page, vma);

		VM_BUG_ON_VMA(address == -EFAULT, vma);
		cond_resched();

		if (rwc->invalid_vma && rwc->invalid_vma(vma, rwc->arg))
			continue;

		if (!rwc->rmap_one(page, vma, address, rwc->arg))
			goto done;
		if (rwc->done && rwc->done(page))
			goto done;
	}

done:
	if (!locked)
		i_mmap_unlock_read(mapping);
}

void rmap_walk(struct page *page, struct rmap_walk_control *rwc)
{
	if (unlikely(PageKsm(page)))
		rmap_walk_ksm(page, rwc);
	else if (PageAnon(page))
		rmap_walk_anon(page, rwc, false);
	else
		rmap_walk_file(page, rwc, false);
}

/* Like rmap_walk, but caller holds relevant rmap lock */
void rmap_walk_locked(struct page *page, struct rmap_walk_control *rwc)
{
	/* no ksm support for now */
	VM_BUG_ON_PAGE(PageKsm(page), page);
	if (PageAnon(page))
		rmap_walk_anon(page, rwc, true);
	else
		rmap_walk_file(page, rwc, true);
}

#ifdef CONFIG_HUGETLB_PAGE
/*
 * The following two functions are for anonymous (private mapped) hugepages.
 * Unlike common anonymous pages, anonymous hugepages have no accounting code
 * and no lru code, because we handle hugepages differently from common pages.
 */
void hugepage_add_anon_rmap(struct page *page,
			    struct vm_area_struct *vma, unsigned long address)
{
	struct anon_vma *anon_vma = vma->anon_vma;
	int first;

	BUG_ON(!PageLocked(page));
	BUG_ON(!anon_vma);
	/* address might be in next vma when migration races vma_adjust */
	first = atomic_inc_and_test(compound_mapcount_ptr(page));
	if (first)
		__page_set_anon_rmap(page, vma, address, 0);
}

void hugepage_add_new_anon_rmap(struct page *page,
			struct vm_area_struct *vma, unsigned long address)
{
	BUG_ON(address < vma->vm_start || address >= vma->vm_end);
	atomic_set(compound_mapcount_ptr(page), 0);
	if (hpage_pincount_available(page))
		atomic_set(compound_pincount_ptr(page), 0);

	__page_set_anon_rmap(page, vma, address, 1);
}
#endif /* CONFIG_HUGETLB_PAGE */<|MERGE_RESOLUTION|>--- conflicted
+++ resolved
@@ -34,11 +34,7 @@
  *                   mapping->private_lock (in __set_page_dirty_buffers)
  *                     lock_page_memcg move_lock (in __set_page_dirty_buffers)
  *                       i_pages lock (widely used)
-<<<<<<< HEAD
- *                         lruvec->lru_lock (in lock_page_lruvec_irq)
-=======
  *                         lruvec->lru_lock (in folio_lruvec_lock_irq)
->>>>>>> df0cc57e
  *                   inode->i_lock (in set_page_dirty's __mark_inode_dirty)
  *                   bdi.wb->list_lock (in set_page_dirty's __mark_inode_dirty)
  *                     sb_lock (within inode_lock in fs/fs-writeback.c)
@@ -1811,10 +1807,7 @@
 		update_hiwater_rss(mm);
 
 		if (is_zone_device_page(page)) {
-<<<<<<< HEAD
-=======
 			unsigned long pfn = page_to_pfn(page);
->>>>>>> df0cc57e
 			swp_entry_t entry;
 			pte_t swp_pte;
 
@@ -1823,16 +1816,11 @@
 			 * pte. do_swap_page() will wait until the migration
 			 * pte is removed and then restart fault handling.
 			 */
-<<<<<<< HEAD
-			entry = make_readable_migration_entry(
-							page_to_pfn(page));
-=======
 			entry = pte_to_swp_entry(pteval);
 			if (is_writable_device_private_entry(entry))
 				entry = make_writable_migration_entry(pfn);
 			else
 				entry = make_readable_migration_entry(pfn);
->>>>>>> df0cc57e
 			swp_pte = swp_entry_to_pte(entry);
 
 			/*
@@ -2046,8 +2034,6 @@
 	if (PageTransCompound(page) && PageAnon(page))
 		return;
 
-<<<<<<< HEAD
-=======
 	rmap_walk(page, &rwc);
 }
 
@@ -2179,148 +2165,11 @@
 	if (!PageAnon(page) || PageTail(page))
 		return false;
 
->>>>>>> df0cc57e
 	rmap_walk(page, &rwc);
 
 	return args.valid && !page_mapcount(page);
 }
 
-<<<<<<< HEAD
-#ifdef CONFIG_DEVICE_PRIVATE
-struct make_exclusive_args {
-	struct mm_struct *mm;
-	unsigned long address;
-	void *owner;
-	bool valid;
-};
-
-static bool page_make_device_exclusive_one(struct page *page,
-		struct vm_area_struct *vma, unsigned long address, void *priv)
-{
-	struct mm_struct *mm = vma->vm_mm;
-	struct page_vma_mapped_walk pvmw = {
-		.page = page,
-		.vma = vma,
-		.address = address,
-	};
-	struct make_exclusive_args *args = priv;
-	pte_t pteval;
-	struct page *subpage;
-	bool ret = true;
-	struct mmu_notifier_range range;
-	swp_entry_t entry;
-	pte_t swp_pte;
-
-	mmu_notifier_range_init_owner(&range, MMU_NOTIFY_EXCLUSIVE, 0, vma,
-				      vma->vm_mm, address, min(vma->vm_end,
-				      address + page_size(page)), args->owner);
-	mmu_notifier_invalidate_range_start(&range);
-
-	while (page_vma_mapped_walk(&pvmw)) {
-		/* Unexpected PMD-mapped THP? */
-		VM_BUG_ON_PAGE(!pvmw.pte, page);
-
-		if (!pte_present(*pvmw.pte)) {
-			ret = false;
-			page_vma_mapped_walk_done(&pvmw);
-			break;
-		}
-
-		subpage = page - page_to_pfn(page) + pte_pfn(*pvmw.pte);
-		address = pvmw.address;
-
-		/* Nuke the page table entry. */
-		flush_cache_page(vma, address, pte_pfn(*pvmw.pte));
-		pteval = ptep_clear_flush(vma, address, pvmw.pte);
-
-		/* Move the dirty bit to the page. Now the pte is gone. */
-		if (pte_dirty(pteval))
-			set_page_dirty(page);
-
-		/*
-		 * Check that our target page is still mapped at the expected
-		 * address.
-		 */
-		if (args->mm == mm && args->address == address &&
-		    pte_write(pteval))
-			args->valid = true;
-
-		/*
-		 * Store the pfn of the page in a special migration
-		 * pte. do_swap_page() will wait until the migration
-		 * pte is removed and then restart fault handling.
-		 */
-		if (pte_write(pteval))
-			entry = make_writable_device_exclusive_entry(
-							page_to_pfn(subpage));
-		else
-			entry = make_readable_device_exclusive_entry(
-							page_to_pfn(subpage));
-		swp_pte = swp_entry_to_pte(entry);
-		if (pte_soft_dirty(pteval))
-			swp_pte = pte_swp_mksoft_dirty(swp_pte);
-		if (pte_uffd_wp(pteval))
-			swp_pte = pte_swp_mkuffd_wp(swp_pte);
-
-		set_pte_at(mm, address, pvmw.pte, swp_pte);
-
-		/*
-		 * There is a reference on the page for the swap entry which has
-		 * been removed, so shouldn't take another.
-		 */
-		page_remove_rmap(subpage, false);
-	}
-
-	mmu_notifier_invalidate_range_end(&range);
-
-	return ret;
-}
-
-/**
- * page_make_device_exclusive - mark the page exclusively owned by a device
- * @page: the page to replace page table entries for
- * @mm: the mm_struct where the page is expected to be mapped
- * @address: address where the page is expected to be mapped
- * @owner: passed to MMU_NOTIFY_EXCLUSIVE range notifier callbacks
- *
- * Tries to remove all the page table entries which are mapping this page and
- * replace them with special device exclusive swap entries to grant a device
- * exclusive access to the page. Caller must hold the page lock.
- *
- * Returns false if the page is still mapped, or if it could not be unmapped
- * from the expected address. Otherwise returns true (success).
- */
-static bool page_make_device_exclusive(struct page *page, struct mm_struct *mm,
-				unsigned long address, void *owner)
-{
-	struct make_exclusive_args args = {
-		.mm = mm,
-		.address = address,
-		.owner = owner,
-		.valid = false,
-	};
-	struct rmap_walk_control rwc = {
-		.rmap_one = page_make_device_exclusive_one,
-		.done = page_not_mapped,
-		.anon_lock = page_lock_anon_vma_read,
-		.arg = &args,
-	};
-
-	/*
-	 * Restrict to anonymous pages for now to avoid potential writeback
-	 * issues. Also tail pages shouldn't be passed to rmap_walk so skip
-	 * those.
-	 */
-	if (!PageAnon(page) || PageTail(page))
-		return false;
-
-	rmap_walk(page, &rwc);
-
-	return args.valid && !page_mapcount(page);
-}
-
-=======
->>>>>>> df0cc57e
 /**
  * make_device_exclusive_range() - Mark a range for exclusive use by a device
  * @mm: mm_struct of assoicated target process
