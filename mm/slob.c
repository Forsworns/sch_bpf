--- conflicted
+++ resolved
@@ -477,8 +477,6 @@
 	int align = max(ARCH_KMALLOC_MINALIGN, ARCH_SLAB_MINALIGN);
 	void *ret;
 
-	lockdep_trace_alloc(flags);
-
 	lockdep_trace_alloc(gfp);
 
 	if (size < PAGE_SIZE - align) {
@@ -498,11 +496,7 @@
 	} else {
 		unsigned int order = get_order(size);
 
-<<<<<<< HEAD
 		ret = slob_new_pages(gfp | __GFP_COMP, get_order(size), node);
-=======
-		ret = slob_new_page(gfp | __GFP_COMP, order, node);
->>>>>>> 2e572895
 		if (ret) {
 			struct page *page;
 			page = virt_to_page(ret);
@@ -605,22 +599,17 @@
 
 	if (c->size < PAGE_SIZE) {
 		b = slob_alloc(c->size, flags, c->align, node);
-<<<<<<< HEAD
-	else
-		b = slob_new_pages(flags, get_order(c->size), node);
-=======
 		kmemtrace_mark_alloc_node(KMEMTRACE_TYPE_CACHE,
 					  _RET_IP_, b, c->size,
 					  SLOB_UNITS(c->size) * SLOB_UNIT,
 					  flags, node);
 	} else {
-		b = slob_new_page(flags, get_order(c->size), node);
+		b = slob_new_pages(flags, get_order(c->size), node);
 		kmemtrace_mark_alloc_node(KMEMTRACE_TYPE_CACHE,
 					  _RET_IP_, b, c->size,
 					  PAGE_SIZE << get_order(c->size),
 					  flags, node);
 	}
->>>>>>> 2e572895
 
 	if (c->ctor)
 		c->ctor(b);
