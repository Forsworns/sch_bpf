/* SPDX-License-Identifier: GPL-2.0 */
#ifndef NVM_H
#define NVM_H

#include <linux/blkdev.h>
#include <linux/types.h>
#include <uapi/linux/lightnvm.h>

enum {
	NVM_IO_OK = 0,
	NVM_IO_REQUEUE = 1,
	NVM_IO_DONE = 2,
	NVM_IO_ERR = 3,

	NVM_IOTYPE_NONE = 0,
	NVM_IOTYPE_GC = 1,
};

#define NVM_BLK_BITS (16)
#define NVM_PG_BITS  (16)
#define NVM_SEC_BITS (8)
#define NVM_PL_BITS  (8)
#define NVM_LUN_BITS (8)
#define NVM_CH_BITS  (7)

struct ppa_addr {
	/* Generic structure for all addresses */
	union {
		struct {
			u64 blk		: NVM_BLK_BITS;
			u64 pg		: NVM_PG_BITS;
			u64 sec		: NVM_SEC_BITS;
			u64 pl		: NVM_PL_BITS;
			u64 lun		: NVM_LUN_BITS;
			u64 ch		: NVM_CH_BITS;
			u64 reserved	: 1;
		} g;

		struct {
			u64 line	: 63;
			u64 is_cached	: 1;
		} c;

		u64 ppa;
	};
};

struct nvm_rq;
struct nvm_id;
struct nvm_dev;
struct nvm_tgt_dev;

typedef int (nvm_id_fn)(struct nvm_dev *, struct nvm_id *);
typedef int (nvm_op_bb_tbl_fn)(struct nvm_dev *, struct ppa_addr, u8 *);
typedef int (nvm_op_set_bb_fn)(struct nvm_dev *, struct ppa_addr *, int, int);
typedef int (nvm_submit_io_fn)(struct nvm_dev *, struct nvm_rq *);
typedef int (nvm_submit_io_sync_fn)(struct nvm_dev *, struct nvm_rq *);
typedef void *(nvm_create_dma_pool_fn)(struct nvm_dev *, char *);
typedef void (nvm_destroy_dma_pool_fn)(void *);
typedef void *(nvm_dev_dma_alloc_fn)(struct nvm_dev *, void *, gfp_t,
								dma_addr_t *);
typedef void (nvm_dev_dma_free_fn)(void *, void*, dma_addr_t);

struct nvm_dev_ops {
	nvm_id_fn		*identity;
	nvm_op_bb_tbl_fn	*get_bb_tbl;
	nvm_op_set_bb_fn	*set_bb_tbl;

	nvm_submit_io_fn	*submit_io;
	nvm_submit_io_sync_fn	*submit_io_sync;

	nvm_create_dma_pool_fn	*create_dma_pool;
	nvm_destroy_dma_pool_fn	*destroy_dma_pool;
	nvm_dev_dma_alloc_fn	*dev_dma_alloc;
	nvm_dev_dma_free_fn	*dev_dma_free;

	unsigned int		max_phys_sect;
};

#ifdef CONFIG_NVM

#include <linux/blkdev.h>
#include <linux/file.h>
#include <linux/dmapool.h>
#include <uapi/linux/lightnvm.h>

enum {
	/* HW Responsibilities */
	NVM_RSP_L2P	= 1 << 0,
	NVM_RSP_ECC	= 1 << 1,

	/* Physical Adressing Mode */
	NVM_ADDRMODE_LINEAR	= 0,
	NVM_ADDRMODE_CHANNEL	= 1,

	/* Plane programming mode for LUN */
	NVM_PLANE_SINGLE	= 1,
	NVM_PLANE_DOUBLE	= 2,
	NVM_PLANE_QUAD		= 4,

	/* Status codes */
	NVM_RSP_SUCCESS		= 0x0,
	NVM_RSP_NOT_CHANGEABLE	= 0x1,
	NVM_RSP_ERR_FAILWRITE	= 0x40ff,
	NVM_RSP_ERR_EMPTYPAGE	= 0x42ff,
	NVM_RSP_ERR_FAILECC	= 0x4281,
	NVM_RSP_ERR_FAILCRC	= 0x4004,
	NVM_RSP_WARN_HIGHECC	= 0x4700,

	/* Device opcodes */
	NVM_OP_PWRITE		= 0x91,
	NVM_OP_PREAD		= 0x92,
	NVM_OP_ERASE		= 0x90,

	/* PPA Command Flags */
	NVM_IO_SNGL_ACCESS	= 0x0,
	NVM_IO_DUAL_ACCESS	= 0x1,
	NVM_IO_QUAD_ACCESS	= 0x2,

	/* NAND Access Modes */
	NVM_IO_SUSPEND		= 0x80,
	NVM_IO_SLC_MODE		= 0x100,
	NVM_IO_SCRAMBLE_ENABLE	= 0x200,

	/* Block Types */
	NVM_BLK_T_FREE		= 0x0,
	NVM_BLK_T_BAD		= 0x1,
	NVM_BLK_T_GRWN_BAD	= 0x2,
	NVM_BLK_T_DEV		= 0x4,
	NVM_BLK_T_HOST		= 0x8,

	/* Memory capabilities */
	NVM_ID_CAP_SLC		= 0x1,
	NVM_ID_CAP_CMD_SUSPEND	= 0x2,
	NVM_ID_CAP_SCRAMBLE	= 0x4,
	NVM_ID_CAP_ENCRYPT	= 0x8,

	/* Memory types */
	NVM_ID_FMTYPE_SLC	= 0,
	NVM_ID_FMTYPE_MLC	= 1,

	/* Device capabilities */
	NVM_ID_DCAP_BBLKMGMT	= 0x1,
	NVM_UD_DCAP_ECC		= 0x2,
};

struct nvm_id_lp_mlc {
	u16	num_pairs;
	u8	pairs[886];
};

struct nvm_id_lp_tbl {
	__u8	id[8];
	struct nvm_id_lp_mlc mlc;
};

struct nvm_id_group {
	u8	mtype;
	u8	fmtype;
	u8	num_ch;
	u8	num_lun;
	u16	num_chk;
	u16	clba;
	u16	csecs;
	u16	sos;

	u16	ws_min;
	u16	ws_opt;
	u16	ws_seq;
	u16	ws_per_chk;

	u32	trdt;
	u32	trdm;
	u32	tprt;
	u32	tprm;
	u32	tbet;
	u32	tbem;
	u32	mpos;
	u32	mccap;
	u16	cpar;

	/* 1.2 compatibility */
	u8	num_pln;
	u16	num_pg;
	u16	fpg_sz;
};

struct nvm_addr_format {
	u8	ch_offset;
	u8	ch_len;
	u8	lun_offset;
	u8	lun_len;
	u8	pln_offset;
	u8	pln_len;
	u8	blk_offset;
	u8	blk_len;
	u8	pg_offset;
	u8	pg_len;
	u8	sect_offset;
	u8	sect_len;
};

struct nvm_id {
	u8	ver_id;
	u8	vmnt;
	u32	cap;
	u32	dom;
	struct nvm_addr_format ppaf;
	struct nvm_id_group grp;
} __packed;

struct nvm_target {
	struct list_head list;
	struct nvm_tgt_dev *dev;
	struct nvm_tgt_type *type;
	struct gendisk *disk;
};

#define ADDR_EMPTY (~0ULL)

#define NVM_TARGET_DEFAULT_OP (101)
#define NVM_TARGET_MIN_OP (3)
#define NVM_TARGET_MAX_OP (80)

#define NVM_VERSION_MAJOR 1
#define NVM_VERSION_MINOR 0
#define NVM_VERSION_PATCH 0

struct nvm_rq;
typedef void (nvm_end_io_fn)(struct nvm_rq *);

struct nvm_rq {
	struct nvm_tgt_dev *dev;

	struct bio *bio;

	union {
		struct ppa_addr ppa_addr;
		dma_addr_t dma_ppa_list;
	};

	struct ppa_addr *ppa_list;

	void *meta_list;
	dma_addr_t dma_meta_list;

	nvm_end_io_fn *end_io;

	uint8_t opcode;
	uint16_t nr_ppas;
	uint16_t flags;

	u64 ppa_status; /* ppa media status */
	int error;

	void *private;
};

static inline struct nvm_rq *nvm_rq_from_pdu(void *pdu)
{
	return pdu - sizeof(struct nvm_rq);
}

static inline void *nvm_rq_to_pdu(struct nvm_rq *rqdata)
{
	return rqdata + 1;
}

enum {
	NVM_BLK_ST_FREE =	0x1,	/* Free block */
	NVM_BLK_ST_TGT =	0x2,	/* Block in use by target */
	NVM_BLK_ST_BAD =	0x8,	/* Bad block */
};


/* Device generic information */
struct nvm_geo {
	/* generic geometry */
	int nr_chnls;
	int all_luns; /* across channels */
	int nr_luns; /* per channel */
	int nr_chks; /* per lun */

	int sec_size;
	int oob_size;
	int mccap;

	int sec_per_chk;
	int sec_per_lun;

	int ws_min;
	int ws_opt;
	int ws_seq;
	int ws_per_chk;

	int max_rq_size;

	int op;

	struct nvm_addr_format ppaf;

	/* Legacy 1.2 specific geometry */
	int plane_mode; /* drive device in single, double or quad mode */
	int nr_planes;
	int sec_per_pg; /* only sectors for a single page */
	int sec_per_pl; /* all sectors across planes */
};

/* sub-device structure */
struct nvm_tgt_dev {
	/* Device information */
	struct nvm_geo geo;

	/* Base ppas for target LUNs */
	struct ppa_addr *luns;

	sector_t total_secs;

	struct nvm_id identity;
	struct request_queue *q;

	struct nvm_dev *parent;
	void *map;
};

struct nvm_dev {
	struct nvm_dev_ops *ops;

	struct list_head devices;

	/* Device information */
	struct nvm_geo geo;

	unsigned long total_secs;

	unsigned long *lun_map;
	void *dma_pool;

	struct nvm_id identity;

	/* Backend device */
	struct request_queue *q;
	char name[DISK_NAME_LEN];
	void *private_data;

	void *rmap;

	struct mutex mlock;
	spinlock_t lock;

	/* target management */
	struct list_head area_list;
	struct list_head targets;
};

static inline struct ppa_addr generic_to_dev_addr(struct nvm_tgt_dev *tgt_dev,
						  struct ppa_addr r)
{
	struct nvm_geo *geo = &tgt_dev->geo;
	struct ppa_addr l;

	l.ppa = ((u64)r.g.blk) << geo->ppaf.blk_offset;
	l.ppa |= ((u64)r.g.pg) << geo->ppaf.pg_offset;
	l.ppa |= ((u64)r.g.sec) << geo->ppaf.sect_offset;
	l.ppa |= ((u64)r.g.pl) << geo->ppaf.pln_offset;
	l.ppa |= ((u64)r.g.lun) << geo->ppaf.lun_offset;
	l.ppa |= ((u64)r.g.ch) << geo->ppaf.ch_offset;

	return l;
}

static inline struct ppa_addr dev_to_generic_addr(struct nvm_tgt_dev *tgt_dev,
						  struct ppa_addr r)
{
	struct nvm_geo *geo = &tgt_dev->geo;
	struct ppa_addr l;

	l.ppa = 0;
	/*
	 * (r.ppa << X offset) & X len bitmask. X eq. blk, pg, etc.
	 */
	l.g.blk = (r.ppa >> geo->ppaf.blk_offset) &
					(((1 << geo->ppaf.blk_len) - 1));
	l.g.pg |= (r.ppa >> geo->ppaf.pg_offset) &
					(((1 << geo->ppaf.pg_len) - 1));
	l.g.sec |= (r.ppa >> geo->ppaf.sect_offset) &
					(((1 << geo->ppaf.sect_len) - 1));
	l.g.pl |= (r.ppa >> geo->ppaf.pln_offset) &
					(((1 << geo->ppaf.pln_len) - 1));
	l.g.lun |= (r.ppa >> geo->ppaf.lun_offset) &
					(((1 << geo->ppaf.lun_len) - 1));
	l.g.ch |= (r.ppa >> geo->ppaf.ch_offset) &
					(((1 << geo->ppaf.ch_len) - 1));

	return l;
}

typedef blk_qc_t (nvm_tgt_make_rq_fn)(struct request_queue *, struct bio *);
typedef sector_t (nvm_tgt_capacity_fn)(void *);
typedef void *(nvm_tgt_init_fn)(struct nvm_tgt_dev *, struct gendisk *,
				int flags);
typedef void (nvm_tgt_exit_fn)(void *);
typedef int (nvm_tgt_sysfs_init_fn)(struct gendisk *);
typedef void (nvm_tgt_sysfs_exit_fn)(struct gendisk *);

struct nvm_tgt_type {
	const char *name;
	unsigned int version[3];

	/* target entry points */
	nvm_tgt_make_rq_fn *make_rq;
	nvm_tgt_capacity_fn *capacity;

	/* module-specific init/teardown */
	nvm_tgt_init_fn *init;
	nvm_tgt_exit_fn *exit;

	/* sysfs */
	nvm_tgt_sysfs_init_fn *sysfs_init;
	nvm_tgt_sysfs_exit_fn *sysfs_exit;

	/* For internal use */
	struct list_head list;
	struct module *owner;
};

extern int nvm_register_tgt_type(struct nvm_tgt_type *);
extern void nvm_unregister_tgt_type(struct nvm_tgt_type *);

extern void *nvm_dev_dma_alloc(struct nvm_dev *, gfp_t, dma_addr_t *);
extern void nvm_dev_dma_free(struct nvm_dev *, void *, dma_addr_t);

extern struct nvm_dev *nvm_alloc_dev(int);
extern int nvm_register(struct nvm_dev *);
extern void nvm_unregister(struct nvm_dev *);

extern int nvm_set_tgt_bb_tbl(struct nvm_tgt_dev *, struct ppa_addr *,
			      int, int);
extern int nvm_max_phys_sects(struct nvm_tgt_dev *);
extern int nvm_submit_io(struct nvm_tgt_dev *, struct nvm_rq *);
extern int nvm_submit_io_sync(struct nvm_tgt_dev *, struct nvm_rq *);
<<<<<<< HEAD
extern int nvm_erase_sync(struct nvm_tgt_dev *, struct ppa_addr *, int);
extern int nvm_get_l2p_tbl(struct nvm_tgt_dev *, u64, u32, nvm_l2p_update_fn *,
			   void *);
extern int nvm_get_area(struct nvm_tgt_dev *, sector_t *, sector_t);
extern void nvm_put_area(struct nvm_tgt_dev *, sector_t);
=======
>>>>>>> 661e50bc
extern void nvm_end_io(struct nvm_rq *);
extern int nvm_bb_tbl_fold(struct nvm_dev *, u8 *, int);
extern int nvm_get_tgt_bb_tbl(struct nvm_tgt_dev *, struct ppa_addr, u8 *);

<<<<<<< HEAD
extern void nvm_part_to_tgt(struct nvm_dev *, sector_t *, int);

=======
>>>>>>> 661e50bc
#else /* CONFIG_NVM */
struct nvm_dev_ops;

static inline struct nvm_dev *nvm_alloc_dev(int node)
{
	return ERR_PTR(-EINVAL);
}
static inline int nvm_register(struct nvm_dev *dev)
{
	return -EINVAL;
}
static inline void nvm_unregister(struct nvm_dev *dev) {}
#endif /* CONFIG_NVM */
#endif /* LIGHTNVM.H */<|MERGE_RESOLUTION|>--- conflicted
+++ resolved
@@ -439,23 +439,10 @@
 extern int nvm_max_phys_sects(struct nvm_tgt_dev *);
 extern int nvm_submit_io(struct nvm_tgt_dev *, struct nvm_rq *);
 extern int nvm_submit_io_sync(struct nvm_tgt_dev *, struct nvm_rq *);
-<<<<<<< HEAD
-extern int nvm_erase_sync(struct nvm_tgt_dev *, struct ppa_addr *, int);
-extern int nvm_get_l2p_tbl(struct nvm_tgt_dev *, u64, u32, nvm_l2p_update_fn *,
-			   void *);
-extern int nvm_get_area(struct nvm_tgt_dev *, sector_t *, sector_t);
-extern void nvm_put_area(struct nvm_tgt_dev *, sector_t);
-=======
->>>>>>> 661e50bc
 extern void nvm_end_io(struct nvm_rq *);
 extern int nvm_bb_tbl_fold(struct nvm_dev *, u8 *, int);
 extern int nvm_get_tgt_bb_tbl(struct nvm_tgt_dev *, struct ppa_addr, u8 *);
 
-<<<<<<< HEAD
-extern void nvm_part_to_tgt(struct nvm_dev *, sector_t *, int);
-
-=======
->>>>>>> 661e50bc
 #else /* CONFIG_NVM */
 struct nvm_dev_ops;
 
