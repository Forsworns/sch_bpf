/* SPDX-License-Identifier: GPL-2.0 WITH Linux-syscall-note */
/* Copyright (c) 2011-2014 PLUMgrid, http://plumgrid.com
 *
 * This program is free software; you can redistribute it and/or
 * modify it under the terms of version 2 of the GNU General Public
 * License as published by the Free Software Foundation.
 */
#ifndef _UAPI__LINUX_BPF_H__
#define _UAPI__LINUX_BPF_H__

#include <linux/types.h>
#include <linux/bpf_common.h>

/* Extended instruction set based on top of classic BPF */

/* instruction classes */
#define BPF_JMP32	0x06	/* jmp mode in word width */
#define BPF_ALU64	0x07	/* alu mode in double word width */

/* ld/ldx fields */
#define BPF_DW		0x18	/* double word (64-bit) */
#define BPF_XADD	0xc0	/* exclusive add */

/* alu/jmp fields */
#define BPF_MOV		0xb0	/* mov reg to reg */
#define BPF_ARSH	0xc0	/* sign extending arithmetic shift right */

/* change endianness of a register */
#define BPF_END		0xd0	/* flags for endianness conversion: */
#define BPF_TO_LE	0x00	/* convert to little-endian */
#define BPF_TO_BE	0x08	/* convert to big-endian */
#define BPF_FROM_LE	BPF_TO_LE
#define BPF_FROM_BE	BPF_TO_BE

/* jmp encodings */
#define BPF_JNE		0x50	/* jump != */
#define BPF_JLT		0xa0	/* LT is unsigned, '<' */
#define BPF_JLE		0xb0	/* LE is unsigned, '<=' */
#define BPF_JSGT	0x60	/* SGT is signed '>', GT in x86 */
#define BPF_JSGE	0x70	/* SGE is signed '>=', GE in x86 */
#define BPF_JSLT	0xc0	/* SLT is signed, '<' */
#define BPF_JSLE	0xd0	/* SLE is signed, '<=' */
#define BPF_CALL	0x80	/* function call */
#define BPF_EXIT	0x90	/* function return */

/* Register numbers */
enum {
	BPF_REG_0 = 0,
	BPF_REG_1,
	BPF_REG_2,
	BPF_REG_3,
	BPF_REG_4,
	BPF_REG_5,
	BPF_REG_6,
	BPF_REG_7,
	BPF_REG_8,
	BPF_REG_9,
	BPF_REG_10,
	__MAX_BPF_REG,
};

/* BPF has 10 general purpose 64-bit registers and stack frame. */
#define MAX_BPF_REG	__MAX_BPF_REG

struct bpf_insn {
	__u8	code;		/* opcode */
	__u8	dst_reg:4;	/* dest register */
	__u8	src_reg:4;	/* source register */
	__s16	off;		/* signed offset */
	__s32	imm;		/* signed immediate constant */
};

/* Key of an a BPF_MAP_TYPE_LPM_TRIE entry */
struct bpf_lpm_trie_key {
	__u32	prefixlen;	/* up to 32 for AF_INET, 128 for AF_INET6 */
	__u8	data[0];	/* Arbitrary size */
};

struct bpf_cgroup_storage_key {
	__u64	cgroup_inode_id;	/* cgroup inode id */
	__u32	attach_type;		/* program attach type */
};

/* BPF syscall commands, see bpf(2) man-page for details. */
enum bpf_cmd {
	BPF_MAP_CREATE,
	BPF_MAP_LOOKUP_ELEM,
	BPF_MAP_UPDATE_ELEM,
	BPF_MAP_DELETE_ELEM,
	BPF_MAP_GET_NEXT_KEY,
	BPF_PROG_LOAD,
	BPF_OBJ_PIN,
	BPF_OBJ_GET,
	BPF_PROG_ATTACH,
	BPF_PROG_DETACH,
	BPF_PROG_TEST_RUN,
	BPF_PROG_GET_NEXT_ID,
	BPF_MAP_GET_NEXT_ID,
	BPF_PROG_GET_FD_BY_ID,
	BPF_MAP_GET_FD_BY_ID,
	BPF_OBJ_GET_INFO_BY_FD,
	BPF_PROG_QUERY,
	BPF_RAW_TRACEPOINT_OPEN,
	BPF_BTF_LOAD,
	BPF_BTF_GET_FD_BY_ID,
	BPF_TASK_FD_QUERY,
	BPF_MAP_LOOKUP_AND_DELETE_ELEM,
	BPF_MAP_FREEZE,
};

enum bpf_map_type {
	BPF_MAP_TYPE_UNSPEC,
	BPF_MAP_TYPE_HASH,
	BPF_MAP_TYPE_ARRAY,
	BPF_MAP_TYPE_PROG_ARRAY,
	BPF_MAP_TYPE_PERF_EVENT_ARRAY,
	BPF_MAP_TYPE_PERCPU_HASH,
	BPF_MAP_TYPE_PERCPU_ARRAY,
	BPF_MAP_TYPE_STACK_TRACE,
	BPF_MAP_TYPE_CGROUP_ARRAY,
	BPF_MAP_TYPE_LRU_HASH,
	BPF_MAP_TYPE_LRU_PERCPU_HASH,
	BPF_MAP_TYPE_LPM_TRIE,
	BPF_MAP_TYPE_ARRAY_OF_MAPS,
	BPF_MAP_TYPE_HASH_OF_MAPS,
	BPF_MAP_TYPE_DEVMAP,
	BPF_MAP_TYPE_SOCKMAP,
	BPF_MAP_TYPE_CPUMAP,
	BPF_MAP_TYPE_XSKMAP,
	BPF_MAP_TYPE_SOCKHASH,
	BPF_MAP_TYPE_CGROUP_STORAGE,
	BPF_MAP_TYPE_REUSEPORT_SOCKARRAY,
	BPF_MAP_TYPE_PERCPU_CGROUP_STORAGE,
	BPF_MAP_TYPE_QUEUE,
	BPF_MAP_TYPE_STACK,
	BPF_MAP_TYPE_SK_STORAGE,
};

/* Note that tracing related programs such as
 * BPF_PROG_TYPE_{KPROBE,TRACEPOINT,PERF_EVENT,RAW_TRACEPOINT}
 * are not subject to a stable API since kernel internal data
 * structures can change from release to release and may
 * therefore break existing tracing BPF programs. Tracing BPF
 * programs correspond to /a/ specific kernel which is to be
 * analyzed, and not /a/ specific kernel /and/ all future ones.
 */
enum bpf_prog_type {
	BPF_PROG_TYPE_UNSPEC,
	BPF_PROG_TYPE_SOCKET_FILTER,
	BPF_PROG_TYPE_KPROBE,
	BPF_PROG_TYPE_SCHED_CLS,
	BPF_PROG_TYPE_SCHED_ACT,
	BPF_PROG_TYPE_TRACEPOINT,
	BPF_PROG_TYPE_XDP,
	BPF_PROG_TYPE_PERF_EVENT,
	BPF_PROG_TYPE_CGROUP_SKB,
	BPF_PROG_TYPE_CGROUP_SOCK,
	BPF_PROG_TYPE_LWT_IN,
	BPF_PROG_TYPE_LWT_OUT,
	BPF_PROG_TYPE_LWT_XMIT,
	BPF_PROG_TYPE_SOCK_OPS,
	BPF_PROG_TYPE_SK_SKB,
	BPF_PROG_TYPE_CGROUP_DEVICE,
	BPF_PROG_TYPE_SK_MSG,
	BPF_PROG_TYPE_RAW_TRACEPOINT,
	BPF_PROG_TYPE_CGROUP_SOCK_ADDR,
	BPF_PROG_TYPE_LWT_SEG6LOCAL,
	BPF_PROG_TYPE_LIRC_MODE2,
	BPF_PROG_TYPE_SK_REUSEPORT,
	BPF_PROG_TYPE_FLOW_DISSECTOR,
	BPF_PROG_TYPE_CGROUP_SYSCTL,
	BPF_PROG_TYPE_RAW_TRACEPOINT_WRITABLE,
};

enum bpf_attach_type {
	BPF_CGROUP_INET_INGRESS,
	BPF_CGROUP_INET_EGRESS,
	BPF_CGROUP_INET_SOCK_CREATE,
	BPF_CGROUP_SOCK_OPS,
	BPF_SK_SKB_STREAM_PARSER,
	BPF_SK_SKB_STREAM_VERDICT,
	BPF_CGROUP_DEVICE,
	BPF_SK_MSG_VERDICT,
	BPF_CGROUP_INET4_BIND,
	BPF_CGROUP_INET6_BIND,
	BPF_CGROUP_INET4_CONNECT,
	BPF_CGROUP_INET6_CONNECT,
	BPF_CGROUP_INET4_POST_BIND,
	BPF_CGROUP_INET6_POST_BIND,
	BPF_CGROUP_UDP4_SENDMSG,
	BPF_CGROUP_UDP6_SENDMSG,
	BPF_LIRC_MODE2,
	BPF_FLOW_DISSECTOR,
	BPF_CGROUP_SYSCTL,
	BPF_CGROUP_UDP4_RECVMSG,
	BPF_CGROUP_UDP6_RECVMSG,
	__MAX_BPF_ATTACH_TYPE
};

#define MAX_BPF_ATTACH_TYPE __MAX_BPF_ATTACH_TYPE

/* cgroup-bpf attach flags used in BPF_PROG_ATTACH command
 *
 * NONE(default): No further bpf programs allowed in the subtree.
 *
 * BPF_F_ALLOW_OVERRIDE: If a sub-cgroup installs some bpf program,
 * the program in this cgroup yields to sub-cgroup program.
 *
 * BPF_F_ALLOW_MULTI: If a sub-cgroup installs some bpf program,
 * that cgroup program gets run in addition to the program in this cgroup.
 *
 * Only one program is allowed to be attached to a cgroup with
 * NONE or BPF_F_ALLOW_OVERRIDE flag.
 * Attaching another program on top of NONE or BPF_F_ALLOW_OVERRIDE will
 * release old program and attach the new one. Attach flags has to match.
 *
 * Multiple programs are allowed to be attached to a cgroup with
 * BPF_F_ALLOW_MULTI flag. They are executed in FIFO order
 * (those that were attached first, run first)
 * The programs of sub-cgroup are executed first, then programs of
 * this cgroup and then programs of parent cgroup.
 * When children program makes decision (like picking TCP CA or sock bind)
 * parent program has a chance to override it.
 *
 * A cgroup with MULTI or OVERRIDE flag allows any attach flags in sub-cgroups.
 * A cgroup with NONE doesn't allow any programs in sub-cgroups.
 * Ex1:
 * cgrp1 (MULTI progs A, B) ->
 *    cgrp2 (OVERRIDE prog C) ->
 *      cgrp3 (MULTI prog D) ->
 *        cgrp4 (OVERRIDE prog E) ->
 *          cgrp5 (NONE prog F)
 * the event in cgrp5 triggers execution of F,D,A,B in that order.
 * if prog F is detached, the execution is E,D,A,B
 * if prog F and D are detached, the execution is E,A,B
 * if prog F, E and D are detached, the execution is C,A,B
 *
 * All eligible programs are executed regardless of return code from
 * earlier programs.
 */
#define BPF_F_ALLOW_OVERRIDE	(1U << 0)
#define BPF_F_ALLOW_MULTI	(1U << 1)

/* If BPF_F_STRICT_ALIGNMENT is used in BPF_PROG_LOAD command, the
 * verifier will perform strict alignment checking as if the kernel
 * has been built with CONFIG_EFFICIENT_UNALIGNED_ACCESS not set,
 * and NET_IP_ALIGN defined to 2.
 */
#define BPF_F_STRICT_ALIGNMENT	(1U << 0)

/* If BPF_F_ANY_ALIGNMENT is used in BPF_PROF_LOAD command, the
 * verifier will allow any alignment whatsoever.  On platforms
 * with strict alignment requirements for loads ands stores (such
 * as sparc and mips) the verifier validates that all loads and
 * stores provably follow this requirement.  This flag turns that
 * checking and enforcement off.
 *
 * It is mostly used for testing when we want to validate the
 * context and memory access aspects of the verifier, but because
 * of an unaligned access the alignment check would trigger before
 * the one we are interested in.
 */
#define BPF_F_ANY_ALIGNMENT	(1U << 1)

<<<<<<< HEAD
/* when bpf_ldimm64->src_reg == BPF_PSEUDO_MAP_FD, bpf_ldimm64->imm == fd */
=======
/* When BPF ldimm64's insn[0].src_reg != 0 then this can have
 * two extensions:
 *
 * insn[0].src_reg:  BPF_PSEUDO_MAP_FD   BPF_PSEUDO_MAP_VALUE
 * insn[0].imm:      map fd              map fd
 * insn[1].imm:      0                   offset into value
 * insn[0].off:      0                   0
 * insn[1].off:      0                   0
 * ldimm64 rewrite:  address of map      address of map[0]+offset
 * verifier type:    CONST_PTR_TO_MAP    PTR_TO_MAP_VALUE
 */
>>>>>>> 0ecfebd2
#define BPF_PSEUDO_MAP_FD	1
#define BPF_PSEUDO_MAP_VALUE	2

/* when bpf_call->src_reg == BPF_PSEUDO_CALL, bpf_call->imm == pc-relative
 * offset to another bpf function
 */
#define BPF_PSEUDO_CALL		1

/* flags for BPF_MAP_UPDATE_ELEM command */
#define BPF_ANY		0 /* create new element or update existing */
#define BPF_NOEXIST	1 /* create new element if it didn't exist */
#define BPF_EXIST	2 /* update existing element */
#define BPF_F_LOCK	4 /* spin_lock-ed map_lookup/map_update */

/* flags for BPF_MAP_CREATE command */
#define BPF_F_NO_PREALLOC	(1U << 0)
/* Instead of having one common LRU list in the
 * BPF_MAP_TYPE_LRU_[PERCPU_]HASH map, use a percpu LRU list
 * which can scale and perform better.
 * Note, the LRU nodes (including free nodes) cannot be moved
 * across different LRU lists.
 */
#define BPF_F_NO_COMMON_LRU	(1U << 1)
/* Specify numa node during map creation */
#define BPF_F_NUMA_NODE		(1U << 2)

#define BPF_OBJ_NAME_LEN 16U

/* Flags for accessing BPF object from syscall side. */
#define BPF_F_RDONLY		(1U << 3)
#define BPF_F_WRONLY		(1U << 4)

/* Flag for stack_map, store build_id+offset instead of pointer */
#define BPF_F_STACK_BUILD_ID	(1U << 5)

/* Zero-initialize hash function seed. This should only be used for testing. */
#define BPF_F_ZERO_SEED		(1U << 6)

<<<<<<< HEAD
=======
/* Flags for accessing BPF object from program side. */
#define BPF_F_RDONLY_PROG	(1U << 7)
#define BPF_F_WRONLY_PROG	(1U << 8)

>>>>>>> 0ecfebd2
/* flags for BPF_PROG_QUERY */
#define BPF_F_QUERY_EFFECTIVE	(1U << 0)

enum bpf_stack_build_id_status {
	/* user space need an empty entry to identify end of a trace */
	BPF_STACK_BUILD_ID_EMPTY = 0,
	/* with valid build_id and offset */
	BPF_STACK_BUILD_ID_VALID = 1,
	/* couldn't get build_id, fallback to ip */
	BPF_STACK_BUILD_ID_IP = 2,
};

#define BPF_BUILD_ID_SIZE 20
struct bpf_stack_build_id {
	__s32		status;
	unsigned char	build_id[BPF_BUILD_ID_SIZE];
	union {
		__u64	offset;
		__u64	ip;
	};
};

union bpf_attr {
	struct { /* anonymous struct used by BPF_MAP_CREATE command */
		__u32	map_type;	/* one of enum bpf_map_type */
		__u32	key_size;	/* size of key in bytes */
		__u32	value_size;	/* size of value in bytes */
		__u32	max_entries;	/* max number of entries in a map */
		__u32	map_flags;	/* BPF_MAP_CREATE related
					 * flags defined above.
					 */
		__u32	inner_map_fd;	/* fd pointing to the inner map */
		__u32	numa_node;	/* numa node (effective only if
					 * BPF_F_NUMA_NODE is set).
					 */
		char	map_name[BPF_OBJ_NAME_LEN];
		__u32	map_ifindex;	/* ifindex of netdev to create on */
		__u32	btf_fd;		/* fd pointing to a BTF type data */
		__u32	btf_key_type_id;	/* BTF type_id of the key */
		__u32	btf_value_type_id;	/* BTF type_id of the value */
	};

	struct { /* anonymous struct used by BPF_MAP_*_ELEM commands */
		__u32		map_fd;
		__aligned_u64	key;
		union {
			__aligned_u64 value;
			__aligned_u64 next_key;
		};
		__u64		flags;
	};

	struct { /* anonymous struct used by BPF_PROG_LOAD command */
		__u32		prog_type;	/* one of enum bpf_prog_type */
		__u32		insn_cnt;
		__aligned_u64	insns;
		__aligned_u64	license;
		__u32		log_level;	/* verbosity level of verifier */
		__u32		log_size;	/* size of user buffer */
		__aligned_u64	log_buf;	/* user supplied buffer */
		__u32		kern_version;	/* not used */
		__u32		prog_flags;
		char		prog_name[BPF_OBJ_NAME_LEN];
		__u32		prog_ifindex;	/* ifindex of netdev to prep for */
		/* For some prog types expected attach type must be known at
		 * load time to verify attach type specific parts of prog
		 * (context accesses, allowed helpers, etc).
		 */
		__u32		expected_attach_type;
		__u32		prog_btf_fd;	/* fd pointing to BTF type data */
		__u32		func_info_rec_size;	/* userspace bpf_func_info size */
		__aligned_u64	func_info;	/* func info */
		__u32		func_info_cnt;	/* number of bpf_func_info records */
		__u32		line_info_rec_size;	/* userspace bpf_line_info size */
		__aligned_u64	line_info;	/* line info */
		__u32		line_info_cnt;	/* number of bpf_line_info records */
	};

	struct { /* anonymous struct used by BPF_OBJ_* commands */
		__aligned_u64	pathname;
		__u32		bpf_fd;
		__u32		file_flags;
	};

	struct { /* anonymous struct used by BPF_PROG_ATTACH/DETACH commands */
		__u32		target_fd;	/* container object to attach to */
		__u32		attach_bpf_fd;	/* eBPF program to attach */
		__u32		attach_type;
		__u32		attach_flags;
	};

	struct { /* anonymous struct used by BPF_PROG_TEST_RUN command */
		__u32		prog_fd;
		__u32		retval;
		__u32		data_size_in;	/* input: len of data_in */
		__u32		data_size_out;	/* input/output: len of data_out
						 *   returns ENOSPC if data_out
						 *   is too small.
						 */
		__aligned_u64	data_in;
		__aligned_u64	data_out;
		__u32		repeat;
		__u32		duration;
		__u32		ctx_size_in;	/* input: len of ctx_in */
		__u32		ctx_size_out;	/* input/output: len of ctx_out
						 *   returns ENOSPC if ctx_out
						 *   is too small.
						 */
		__aligned_u64	ctx_in;
		__aligned_u64	ctx_out;
	} test;

	struct { /* anonymous struct used by BPF_*_GET_*_ID */
		union {
			__u32		start_id;
			__u32		prog_id;
			__u32		map_id;
			__u32		btf_id;
		};
		__u32		next_id;
		__u32		open_flags;
	};

	struct { /* anonymous struct used by BPF_OBJ_GET_INFO_BY_FD */
		__u32		bpf_fd;
		__u32		info_len;
		__aligned_u64	info;
	} info;

	struct { /* anonymous struct used by BPF_PROG_QUERY command */
		__u32		target_fd;	/* container object to query */
		__u32		attach_type;
		__u32		query_flags;
		__u32		attach_flags;
		__aligned_u64	prog_ids;
		__u32		prog_cnt;
	} query;

	struct {
		__u64 name;
		__u32 prog_fd;
	} raw_tracepoint;

	struct { /* anonymous struct for BPF_BTF_LOAD */
		__aligned_u64	btf;
		__aligned_u64	btf_log_buf;
		__u32		btf_size;
		__u32		btf_log_size;
		__u32		btf_log_level;
	};

	struct {
		__u32		pid;		/* input: pid */
		__u32		fd;		/* input: fd */
		__u32		flags;		/* input: flags */
		__u32		buf_len;	/* input/output: buf len */
		__aligned_u64	buf;		/* input/output:
						 *   tp_name for tracepoint
						 *   symbol for kprobe
						 *   filename for uprobe
						 */
		__u32		prog_id;	/* output: prod_id */
		__u32		fd_type;	/* output: BPF_FD_TYPE_* */
		__u64		probe_offset;	/* output: probe_offset */
		__u64		probe_addr;	/* output: probe_addr */
	} task_fd_query;
} __attribute__((aligned(8)));

/* The description below is an attempt at providing documentation to eBPF
 * developers about the multiple available eBPF helper functions. It can be
 * parsed and used to produce a manual page. The workflow is the following,
 * and requires the rst2man utility:
 *
 *     $ ./scripts/bpf_helpers_doc.py \
 *             --filename include/uapi/linux/bpf.h > /tmp/bpf-helpers.rst
 *     $ rst2man /tmp/bpf-helpers.rst > /tmp/bpf-helpers.7
 *     $ man /tmp/bpf-helpers.7
 *
 * Note that in order to produce this external documentation, some RST
 * formatting is used in the descriptions to get "bold" and "italics" in
 * manual pages. Also note that the few trailing white spaces are
 * intentional, removing them would break paragraphs for rst2man.
 *
 * Start of BPF helper function descriptions:
 *
 * void *bpf_map_lookup_elem(struct bpf_map *map, const void *key)
 * 	Description
 * 		Perform a lookup in *map* for an entry associated to *key*.
 * 	Return
 * 		Map value associated to *key*, or **NULL** if no entry was
 * 		found.
 *
 * int bpf_map_update_elem(struct bpf_map *map, const void *key, const void *value, u64 flags)
 * 	Description
 * 		Add or update the value of the entry associated to *key* in
 * 		*map* with *value*. *flags* is one of:
 *
 * 		**BPF_NOEXIST**
 * 			The entry for *key* must not exist in the map.
 * 		**BPF_EXIST**
 * 			The entry for *key* must already exist in the map.
 * 		**BPF_ANY**
 * 			No condition on the existence of the entry for *key*.
 *
 * 		Flag value **BPF_NOEXIST** cannot be used for maps of types
 * 		**BPF_MAP_TYPE_ARRAY** or **BPF_MAP_TYPE_PERCPU_ARRAY**  (all
 * 		elements always exist), the helper would return an error.
 * 	Return
 * 		0 on success, or a negative error in case of failure.
 *
 * int bpf_map_delete_elem(struct bpf_map *map, const void *key)
 * 	Description
 * 		Delete entry with *key* from *map*.
 * 	Return
 * 		0 on success, or a negative error in case of failure.
 *
 * int bpf_probe_read(void *dst, u32 size, const void *src)
 * 	Description
 * 		For tracing programs, safely attempt to read *size* bytes from
 * 		address *src* and store the data in *dst*.
 * 	Return
 * 		0 on success, or a negative error in case of failure.
 *
 * u64 bpf_ktime_get_ns(void)
 * 	Description
 * 		Return the time elapsed since system boot, in nanoseconds.
 * 	Return
 * 		Current *ktime*.
 *
 * int bpf_trace_printk(const char *fmt, u32 fmt_size, ...)
 * 	Description
 * 		This helper is a "printk()-like" facility for debugging. It
 * 		prints a message defined by format *fmt* (of size *fmt_size*)
 * 		to file *\/sys/kernel/debug/tracing/trace* from DebugFS, if
 * 		available. It can take up to three additional **u64**
 * 		arguments (as an eBPF helpers, the total number of arguments is
 * 		limited to five).
 *
 * 		Each time the helper is called, it appends a line to the trace.
 * 		The format of the trace is customizable, and the exact output
 * 		one will get depends on the options set in
 * 		*\/sys/kernel/debug/tracing/trace_options* (see also the
 * 		*README* file under the same directory). However, it usually
 * 		defaults to something like:
 *
 * 		::
 *
 * 			telnet-470   [001] .N.. 419421.045894: 0x00000001: <formatted msg>
 *
 * 		In the above:
 *
 * 			* ``telnet`` is the name of the current task.
 * 			* ``470`` is the PID of the current task.
 * 			* ``001`` is the CPU number on which the task is
 * 			  running.
 * 			* In ``.N..``, each character refers to a set of
 * 			  options (whether irqs are enabled, scheduling
 * 			  options, whether hard/softirqs are running, level of
 * 			  preempt_disabled respectively). **N** means that
 * 			  **TIF_NEED_RESCHED** and **PREEMPT_NEED_RESCHED**
 * 			  are set.
 * 			* ``419421.045894`` is a timestamp.
 * 			* ``0x00000001`` is a fake value used by BPF for the
 * 			  instruction pointer register.
 * 			* ``<formatted msg>`` is the message formatted with
 * 			  *fmt*.
 *
 * 		The conversion specifiers supported by *fmt* are similar, but
 * 		more limited than for printk(). They are **%d**, **%i**,
 * 		**%u**, **%x**, **%ld**, **%li**, **%lu**, **%lx**, **%lld**,
 * 		**%lli**, **%llu**, **%llx**, **%p**, **%s**. No modifier (size
 * 		of field, padding with zeroes, etc.) is available, and the
 * 		helper will return **-EINVAL** (but print nothing) if it
 * 		encounters an unknown specifier.
 *
 * 		Also, note that **bpf_trace_printk**\ () is slow, and should
 * 		only be used for debugging purposes. For this reason, a notice
 * 		bloc (spanning several lines) is printed to kernel logs and
 * 		states that the helper should not be used "for production use"
 * 		the first time this helper is used (or more precisely, when
 * 		**trace_printk**\ () buffers are allocated). For passing values
 * 		to user space, perf events should be preferred.
 * 	Return
 * 		The number of bytes written to the buffer, or a negative error
 * 		in case of failure.
 *
 * u32 bpf_get_prandom_u32(void)
 * 	Description
 * 		Get a pseudo-random number.
 *
 * 		From a security point of view, this helper uses its own
 * 		pseudo-random internal state, and cannot be used to infer the
 * 		seed of other random functions in the kernel. However, it is
 * 		essential to note that the generator used by the helper is not
 * 		cryptographically secure.
 * 	Return
 * 		A random 32-bit unsigned value.
 *
 * u32 bpf_get_smp_processor_id(void)
 * 	Description
 * 		Get the SMP (symmetric multiprocessing) processor id. Note that
 * 		all programs run with preemption disabled, which means that the
 * 		SMP processor id is stable during all the execution of the
 * 		program.
 * 	Return
 * 		The SMP id of the processor running the program.
 *
 * int bpf_skb_store_bytes(struct sk_buff *skb, u32 offset, const void *from, u32 len, u64 flags)
 * 	Description
 * 		Store *len* bytes from address *from* into the packet
 * 		associated to *skb*, at *offset*. *flags* are a combination of
 * 		**BPF_F_RECOMPUTE_CSUM** (automatically recompute the
 * 		checksum for the packet after storing the bytes) and
 * 		**BPF_F_INVALIDATE_HASH** (set *skb*\ **->hash**, *skb*\
 * 		**->swhash** and *skb*\ **->l4hash** to 0).
 *
 * 		A call to this helper is susceptible to change the underlying
 * 		packet buffer. Therefore, at load time, all checks on pointers
 * 		previously done by the verifier are invalidated and must be
 * 		performed again, if the helper is used in combination with
 * 		direct packet access.
 * 	Return
 * 		0 on success, or a negative error in case of failure.
 *
 * int bpf_l3_csum_replace(struct sk_buff *skb, u32 offset, u64 from, u64 to, u64 size)
 * 	Description
 * 		Recompute the layer 3 (e.g. IP) checksum for the packet
 * 		associated to *skb*. Computation is incremental, so the helper
 * 		must know the former value of the header field that was
 * 		modified (*from*), the new value of this field (*to*), and the
 * 		number of bytes (2 or 4) for this field, stored in *size*.
 * 		Alternatively, it is possible to store the difference between
 * 		the previous and the new values of the header field in *to*, by
 * 		setting *from* and *size* to 0. For both methods, *offset*
 * 		indicates the location of the IP checksum within the packet.
 *
 * 		This helper works in combination with **bpf_csum_diff**\ (),
 * 		which does not update the checksum in-place, but offers more
 * 		flexibility and can handle sizes larger than 2 or 4 for the
 * 		checksum to update.
 *
 * 		A call to this helper is susceptible to change the underlying
 * 		packet buffer. Therefore, at load time, all checks on pointers
 * 		previously done by the verifier are invalidated and must be
 * 		performed again, if the helper is used in combination with
 * 		direct packet access.
 * 	Return
 * 		0 on success, or a negative error in case of failure.
 *
 * int bpf_l4_csum_replace(struct sk_buff *skb, u32 offset, u64 from, u64 to, u64 flags)
 * 	Description
 * 		Recompute the layer 4 (e.g. TCP, UDP or ICMP) checksum for the
 * 		packet associated to *skb*. Computation is incremental, so the
 * 		helper must know the former value of the header field that was
 * 		modified (*from*), the new value of this field (*to*), and the
 * 		number of bytes (2 or 4) for this field, stored on the lowest
 * 		four bits of *flags*. Alternatively, it is possible to store
 * 		the difference between the previous and the new values of the
 * 		header field in *to*, by setting *from* and the four lowest
 * 		bits of *flags* to 0. For both methods, *offset* indicates the
 * 		location of the IP checksum within the packet. In addition to
 * 		the size of the field, *flags* can be added (bitwise OR) actual
 * 		flags. With **BPF_F_MARK_MANGLED_0**, a null checksum is left
 * 		untouched (unless **BPF_F_MARK_ENFORCE** is added as well), and
 * 		for updates resulting in a null checksum the value is set to
 * 		**CSUM_MANGLED_0** instead. Flag **BPF_F_PSEUDO_HDR** indicates
 * 		the checksum is to be computed against a pseudo-header.
 *
 * 		This helper works in combination with **bpf_csum_diff**\ (),
 * 		which does not update the checksum in-place, but offers more
 * 		flexibility and can handle sizes larger than 2 or 4 for the
 * 		checksum to update.
 *
 * 		A call to this helper is susceptible to change the underlying
 * 		packet buffer. Therefore, at load time, all checks on pointers
 * 		previously done by the verifier are invalidated and must be
 * 		performed again, if the helper is used in combination with
 * 		direct packet access.
 * 	Return
 * 		0 on success, or a negative error in case of failure.
 *
 * int bpf_tail_call(void *ctx, struct bpf_map *prog_array_map, u32 index)
 * 	Description
 * 		This special helper is used to trigger a "tail call", or in
 * 		other words, to jump into another eBPF program. The same stack
 * 		frame is used (but values on stack and in registers for the
 * 		caller are not accessible to the callee). This mechanism allows
 * 		for program chaining, either for raising the maximum number of
 * 		available eBPF instructions, or to execute given programs in
 * 		conditional blocks. For security reasons, there is an upper
 * 		limit to the number of successive tail calls that can be
 * 		performed.
 *
 * 		Upon call of this helper, the program attempts to jump into a
 * 		program referenced at index *index* in *prog_array_map*, a
 * 		special map of type **BPF_MAP_TYPE_PROG_ARRAY**, and passes
 * 		*ctx*, a pointer to the context.
 *
 * 		If the call succeeds, the kernel immediately runs the first
 * 		instruction of the new program. This is not a function call,
 * 		and it never returns to the previous program. If the call
 * 		fails, then the helper has no effect, and the caller continues
 * 		to run its subsequent instructions. A call can fail if the
 * 		destination program for the jump does not exist (i.e. *index*
 * 		is superior to the number of entries in *prog_array_map*), or
 * 		if the maximum number of tail calls has been reached for this
 * 		chain of programs. This limit is defined in the kernel by the
 * 		macro **MAX_TAIL_CALL_CNT** (not accessible to user space),
 * 		which is currently set to 32.
 * 	Return
 * 		0 on success, or a negative error in case of failure.
 *
 * int bpf_clone_redirect(struct sk_buff *skb, u32 ifindex, u64 flags)
 * 	Description
 * 		Clone and redirect the packet associated to *skb* to another
 * 		net device of index *ifindex*. Both ingress and egress
 * 		interfaces can be used for redirection. The **BPF_F_INGRESS**
 * 		value in *flags* is used to make the distinction (ingress path
 * 		is selected if the flag is present, egress path otherwise).
 * 		This is the only flag supported for now.
 *
 * 		In comparison with **bpf_redirect**\ () helper,
 * 		**bpf_clone_redirect**\ () has the associated cost of
 * 		duplicating the packet buffer, but this can be executed out of
 * 		the eBPF program. Conversely, **bpf_redirect**\ () is more
 * 		efficient, but it is handled through an action code where the
 * 		redirection happens only after the eBPF program has returned.
 *
 * 		A call to this helper is susceptible to change the underlying
 * 		packet buffer. Therefore, at load time, all checks on pointers
 * 		previously done by the verifier are invalidated and must be
 * 		performed again, if the helper is used in combination with
 * 		direct packet access.
 * 	Return
 * 		0 on success, or a negative error in case of failure.
 *
 * u64 bpf_get_current_pid_tgid(void)
 * 	Return
 * 		A 64-bit integer containing the current tgid and pid, and
 * 		created as such:
 * 		*current_task*\ **->tgid << 32 \|**
 * 		*current_task*\ **->pid**.
 *
 * u64 bpf_get_current_uid_gid(void)
 * 	Return
 * 		A 64-bit integer containing the current GID and UID, and
 * 		created as such: *current_gid* **<< 32 \|** *current_uid*.
 *
 * int bpf_get_current_comm(char *buf, u32 size_of_buf)
 * 	Description
 * 		Copy the **comm** attribute of the current task into *buf* of
 * 		*size_of_buf*. The **comm** attribute contains the name of
 * 		the executable (excluding the path) for the current task. The
 * 		*size_of_buf* must be strictly positive. On success, the
 * 		helper makes sure that the *buf* is NUL-terminated. On failure,
 * 		it is filled with zeroes.
 * 	Return
 * 		0 on success, or a negative error in case of failure.
 *
 * u32 bpf_get_cgroup_classid(struct sk_buff *skb)
 * 	Description
 * 		Retrieve the classid for the current task, i.e. for the net_cls
 * 		cgroup to which *skb* belongs.
 *
 * 		This helper can be used on TC egress path, but not on ingress.
 *
 * 		The net_cls cgroup provides an interface to tag network packets
 * 		based on a user-provided identifier for all traffic coming from
 * 		the tasks belonging to the related cgroup. See also the related
 * 		kernel documentation, available from the Linux sources in file
 * 		*Documentation/cgroup-v1/net_cls.txt*.
 *
 * 		The Linux kernel has two versions for cgroups: there are
 * 		cgroups v1 and cgroups v2. Both are available to users, who can
 * 		use a mixture of them, but note that the net_cls cgroup is for
 * 		cgroup v1 only. This makes it incompatible with BPF programs
 * 		run on cgroups, which is a cgroup-v2-only feature (a socket can
 * 		only hold data for one version of cgroups at a time).
 *
 * 		This helper is only available is the kernel was compiled with
 * 		the **CONFIG_CGROUP_NET_CLASSID** configuration option set to
 * 		"**y**" or to "**m**".
 * 	Return
 * 		The classid, or 0 for the default unconfigured classid.
 *
 * int bpf_skb_vlan_push(struct sk_buff *skb, __be16 vlan_proto, u16 vlan_tci)
 * 	Description
 * 		Push a *vlan_tci* (VLAN tag control information) of protocol
 * 		*vlan_proto* to the packet associated to *skb*, then update
 * 		the checksum. Note that if *vlan_proto* is different from
 * 		**ETH_P_8021Q** and **ETH_P_8021AD**, it is considered to
 * 		be **ETH_P_8021Q**.
 *
 * 		A call to this helper is susceptible to change the underlying
 * 		packet buffer. Therefore, at load time, all checks on pointers
 * 		previously done by the verifier are invalidated and must be
 * 		performed again, if the helper is used in combination with
 * 		direct packet access.
 * 	Return
 * 		0 on success, or a negative error in case of failure.
 *
 * int bpf_skb_vlan_pop(struct sk_buff *skb)
 * 	Description
 * 		Pop a VLAN header from the packet associated to *skb*.
 *
 * 		A call to this helper is susceptible to change the underlying
 * 		packet buffer. Therefore, at load time, all checks on pointers
 * 		previously done by the verifier are invalidated and must be
 * 		performed again, if the helper is used in combination with
 * 		direct packet access.
 * 	Return
 * 		0 on success, or a negative error in case of failure.
 *
 * int bpf_skb_get_tunnel_key(struct sk_buff *skb, struct bpf_tunnel_key *key, u32 size, u64 flags)
 * 	Description
 * 		Get tunnel metadata. This helper takes a pointer *key* to an
 * 		empty **struct bpf_tunnel_key** of **size**, that will be
 * 		filled with tunnel metadata for the packet associated to *skb*.
 * 		The *flags* can be set to **BPF_F_TUNINFO_IPV6**, which
 * 		indicates that the tunnel is based on IPv6 protocol instead of
 * 		IPv4.
 *
 * 		The **struct bpf_tunnel_key** is an object that generalizes the
 * 		principal parameters used by various tunneling protocols into a
 * 		single struct. This way, it can be used to easily make a
 * 		decision based on the contents of the encapsulation header,
 * 		"summarized" in this struct. In particular, it holds the IP
 * 		address of the remote end (IPv4 or IPv6, depending on the case)
 * 		in *key*\ **->remote_ipv4** or *key*\ **->remote_ipv6**. Also,
 * 		this struct exposes the *key*\ **->tunnel_id**, which is
 * 		generally mapped to a VNI (Virtual Network Identifier), making
 * 		it programmable together with the **bpf_skb_set_tunnel_key**\
 * 		() helper.
 *
 * 		Let's imagine that the following code is part of a program
 * 		attached to the TC ingress interface, on one end of a GRE
 * 		tunnel, and is supposed to filter out all messages coming from
 * 		remote ends with IPv4 address other than 10.0.0.1:
 *
 * 		::
 *
 * 			int ret;
 * 			struct bpf_tunnel_key key = {};
 * 			
 * 			ret = bpf_skb_get_tunnel_key(skb, &key, sizeof(key), 0);
 * 			if (ret < 0)
 * 				return TC_ACT_SHOT;	// drop packet
 * 			
 * 			if (key.remote_ipv4 != 0x0a000001)
 * 				return TC_ACT_SHOT;	// drop packet
 * 			
 * 			return TC_ACT_OK;		// accept packet
 *
 * 		This interface can also be used with all encapsulation devices
 * 		that can operate in "collect metadata" mode: instead of having
 * 		one network device per specific configuration, the "collect
 * 		metadata" mode only requires a single device where the
 * 		configuration can be extracted from this helper.
 *
 * 		This can be used together with various tunnels such as VXLan,
 * 		Geneve, GRE or IP in IP (IPIP).
 * 	Return
 * 		0 on success, or a negative error in case of failure.
 *
 * int bpf_skb_set_tunnel_key(struct sk_buff *skb, struct bpf_tunnel_key *key, u32 size, u64 flags)
 * 	Description
 * 		Populate tunnel metadata for packet associated to *skb.* The
 * 		tunnel metadata is set to the contents of *key*, of *size*. The
 * 		*flags* can be set to a combination of the following values:
 *
 * 		**BPF_F_TUNINFO_IPV6**
 * 			Indicate that the tunnel is based on IPv6 protocol
 * 			instead of IPv4.
 * 		**BPF_F_ZERO_CSUM_TX**
 * 			For IPv4 packets, add a flag to tunnel metadata
 * 			indicating that checksum computation should be skipped
 * 			and checksum set to zeroes.
 * 		**BPF_F_DONT_FRAGMENT**
 * 			Add a flag to tunnel metadata indicating that the
 * 			packet should not be fragmented.
 * 		**BPF_F_SEQ_NUMBER**
 * 			Add a flag to tunnel metadata indicating that a
 * 			sequence number should be added to tunnel header before
 * 			sending the packet. This flag was added for GRE
 * 			encapsulation, but might be used with other protocols
 * 			as well in the future.
 *
 * 		Here is a typical usage on the transmit path:
 *
 * 		::
 *
 * 			struct bpf_tunnel_key key;
 * 			     populate key ...
 * 			bpf_skb_set_tunnel_key(skb, &key, sizeof(key), 0);
 * 			bpf_clone_redirect(skb, vxlan_dev_ifindex, 0);
 *
 * 		See also the description of the **bpf_skb_get_tunnel_key**\ ()
 * 		helper for additional information.
 * 	Return
 * 		0 on success, or a negative error in case of failure.
 *
 * u64 bpf_perf_event_read(struct bpf_map *map, u64 flags)
 * 	Description
 * 		Read the value of a perf event counter. This helper relies on a
 * 		*map* of type **BPF_MAP_TYPE_PERF_EVENT_ARRAY**. The nature of
 * 		the perf event counter is selected when *map* is updated with
 * 		perf event file descriptors. The *map* is an array whose size
 * 		is the number of available CPUs, and each cell contains a value
 * 		relative to one CPU. The value to retrieve is indicated by
 * 		*flags*, that contains the index of the CPU to look up, masked
 * 		with **BPF_F_INDEX_MASK**. Alternatively, *flags* can be set to
 * 		**BPF_F_CURRENT_CPU** to indicate that the value for the
 * 		current CPU should be retrieved.
 *
 * 		Note that before Linux 4.13, only hardware perf event can be
 * 		retrieved.
 *
 * 		Also, be aware that the newer helper
 * 		**bpf_perf_event_read_value**\ () is recommended over
 * 		**bpf_perf_event_read**\ () in general. The latter has some ABI
 * 		quirks where error and counter value are used as a return code
 * 		(which is wrong to do since ranges may overlap). This issue is
 * 		fixed with **bpf_perf_event_read_value**\ (), which at the same
 * 		time provides more features over the **bpf_perf_event_read**\
 * 		() interface. Please refer to the description of
 * 		**bpf_perf_event_read_value**\ () for details.
 * 	Return
 * 		The value of the perf event counter read from the map, or a
 * 		negative error code in case of failure.
 *
 * int bpf_redirect(u32 ifindex, u64 flags)
 * 	Description
 * 		Redirect the packet to another net device of index *ifindex*.
 * 		This helper is somewhat similar to **bpf_clone_redirect**\
 * 		(), except that the packet is not cloned, which provides
 * 		increased performance.
 *
 * 		Except for XDP, both ingress and egress interfaces can be used
 * 		for redirection. The **BPF_F_INGRESS** value in *flags* is used
 * 		to make the distinction (ingress path is selected if the flag
 * 		is present, egress path otherwise). Currently, XDP only
 * 		supports redirection to the egress interface, and accepts no
 * 		flag at all.
 *
 * 		The same effect can be attained with the more generic
 * 		**bpf_redirect_map**\ (), which requires specific maps to be
 * 		used but offers better performance.
 * 	Return
 * 		For XDP, the helper returns **XDP_REDIRECT** on success or
 * 		**XDP_ABORTED** on error. For other program types, the values
 * 		are **TC_ACT_REDIRECT** on success or **TC_ACT_SHOT** on
 * 		error.
 *
 * u32 bpf_get_route_realm(struct sk_buff *skb)
 * 	Description
 * 		Retrieve the realm or the route, that is to say the
 * 		**tclassid** field of the destination for the *skb*. The
 * 		indentifier retrieved is a user-provided tag, similar to the
 * 		one used with the net_cls cgroup (see description for
 * 		**bpf_get_cgroup_classid**\ () helper), but here this tag is
 * 		held by a route (a destination entry), not by a task.
 *
 * 		Retrieving this identifier works with the clsact TC egress hook
 * 		(see also **tc-bpf(8)**), or alternatively on conventional
 * 		classful egress qdiscs, but not on TC ingress path. In case of
 * 		clsact TC egress hook, this has the advantage that, internally,
 * 		the destination entry has not been dropped yet in the transmit
 * 		path. Therefore, the destination entry does not need to be
 * 		artificially held via **netif_keep_dst**\ () for a classful
 * 		qdisc until the *skb* is freed.
 *
 * 		This helper is available only if the kernel was compiled with
 * 		**CONFIG_IP_ROUTE_CLASSID** configuration option.
 * 	Return
 * 		The realm of the route for the packet associated to *skb*, or 0
 * 		if none was found.
 *
 * int bpf_perf_event_output(struct pt_reg *ctx, struct bpf_map *map, u64 flags, void *data, u64 size)
 * 	Description
 * 		Write raw *data* blob into a special BPF perf event held by
 * 		*map* of type **BPF_MAP_TYPE_PERF_EVENT_ARRAY**. This perf
 * 		event must have the following attributes: **PERF_SAMPLE_RAW**
 * 		as **sample_type**, **PERF_TYPE_SOFTWARE** as **type**, and
 * 		**PERF_COUNT_SW_BPF_OUTPUT** as **config**.
 *
 * 		The *flags* are used to indicate the index in *map* for which
 * 		the value must be put, masked with **BPF_F_INDEX_MASK**.
 * 		Alternatively, *flags* can be set to **BPF_F_CURRENT_CPU**
 * 		to indicate that the index of the current CPU core should be
 * 		used.
 *
 * 		The value to write, of *size*, is passed through eBPF stack and
 * 		pointed by *data*.
 *
 * 		The context of the program *ctx* needs also be passed to the
 * 		helper.
 *
 * 		On user space, a program willing to read the values needs to
 * 		call **perf_event_open**\ () on the perf event (either for
 * 		one or for all CPUs) and to store the file descriptor into the
 * 		*map*. This must be done before the eBPF program can send data
 * 		into it. An example is available in file
 * 		*samples/bpf/trace_output_user.c* in the Linux kernel source
 * 		tree (the eBPF program counterpart is in
 * 		*samples/bpf/trace_output_kern.c*).
 *
 * 		**bpf_perf_event_output**\ () achieves better performance
 * 		than **bpf_trace_printk**\ () for sharing data with user
 * 		space, and is much better suitable for streaming data from eBPF
 * 		programs.
 *
 * 		Note that this helper is not restricted to tracing use cases
 * 		and can be used with programs attached to TC or XDP as well,
 * 		where it allows for passing data to user space listeners. Data
 * 		can be:
 *
 * 		* Only custom structs,
 * 		* Only the packet payload, or
 * 		* A combination of both.
 * 	Return
 * 		0 on success, or a negative error in case of failure.
 *
 * int bpf_skb_load_bytes(const struct sk_buff *skb, u32 offset, void *to, u32 len)
 * 	Description
 * 		This helper was provided as an easy way to load data from a
 * 		packet. It can be used to load *len* bytes from *offset* from
 * 		the packet associated to *skb*, into the buffer pointed by
 * 		*to*.
 *
 * 		Since Linux 4.7, usage of this helper has mostly been replaced
 * 		by "direct packet access", enabling packet data to be
 * 		manipulated with *skb*\ **->data** and *skb*\ **->data_end**
 * 		pointing respectively to the first byte of packet data and to
 * 		the byte after the last byte of packet data. However, it
 * 		remains useful if one wishes to read large quantities of data
 * 		at once from a packet into the eBPF stack.
 * 	Return
 * 		0 on success, or a negative error in case of failure.
 *
 * int bpf_get_stackid(struct pt_reg *ctx, struct bpf_map *map, u64 flags)
 * 	Description
 * 		Walk a user or a kernel stack and return its id. To achieve
 * 		this, the helper needs *ctx*, which is a pointer to the context
 * 		on which the tracing program is executed, and a pointer to a
 * 		*map* of type **BPF_MAP_TYPE_STACK_TRACE**.
 *
 * 		The last argument, *flags*, holds the number of stack frames to
 * 		skip (from 0 to 255), masked with
 * 		**BPF_F_SKIP_FIELD_MASK**. The next bits can be used to set
 * 		a combination of the following flags:
 *
 * 		**BPF_F_USER_STACK**
 * 			Collect a user space stack instead of a kernel stack.
 * 		**BPF_F_FAST_STACK_CMP**
 * 			Compare stacks by hash only.
 * 		**BPF_F_REUSE_STACKID**
 * 			If two different stacks hash into the same *stackid*,
 * 			discard the old one.
 *
 * 		The stack id retrieved is a 32 bit long integer handle which
 * 		can be further combined with other data (including other stack
 * 		ids) and used as a key into maps. This can be useful for
 * 		generating a variety of graphs (such as flame graphs or off-cpu
 * 		graphs).
 *
 * 		For walking a stack, this helper is an improvement over
 * 		**bpf_probe_read**\ (), which can be used with unrolled loops
 * 		but is not efficient and consumes a lot of eBPF instructions.
 * 		Instead, **bpf_get_stackid**\ () can collect up to
 * 		**PERF_MAX_STACK_DEPTH** both kernel and user frames. Note that
 * 		this limit can be controlled with the **sysctl** program, and
 * 		that it should be manually increased in order to profile long
 * 		user stacks (such as stacks for Java programs). To do so, use:
 *
 * 		::
 *
 * 			# sysctl kernel.perf_event_max_stack=<new value>
 * 	Return
 * 		The positive or null stack id on success, or a negative error
 * 		in case of failure.
 *
 * s64 bpf_csum_diff(__be32 *from, u32 from_size, __be32 *to, u32 to_size, __wsum seed)
 * 	Description
 * 		Compute a checksum difference, from the raw buffer pointed by
 * 		*from*, of length *from_size* (that must be a multiple of 4),
 * 		towards the raw buffer pointed by *to*, of size *to_size*
 * 		(same remark). An optional *seed* can be added to the value
 * 		(this can be cascaded, the seed may come from a previous call
 * 		to the helper).
 *
 * 		This is flexible enough to be used in several ways:
 *
 * 		* With *from_size* == 0, *to_size* > 0 and *seed* set to
 * 		  checksum, it can be used when pushing new data.
 * 		* With *from_size* > 0, *to_size* == 0 and *seed* set to
 * 		  checksum, it can be used when removing data from a packet.
 * 		* With *from_size* > 0, *to_size* > 0 and *seed* set to 0, it
 * 		  can be used to compute a diff. Note that *from_size* and
 * 		  *to_size* do not need to be equal.
 *
 * 		This helper can be used in combination with
 * 		**bpf_l3_csum_replace**\ () and **bpf_l4_csum_replace**\ (), to
 * 		which one can feed in the difference computed with
 * 		**bpf_csum_diff**\ ().
 * 	Return
 * 		The checksum result, or a negative error code in case of
 * 		failure.
 *
 * int bpf_skb_get_tunnel_opt(struct sk_buff *skb, u8 *opt, u32 size)
 * 	Description
 * 		Retrieve tunnel options metadata for the packet associated to
 * 		*skb*, and store the raw tunnel option data to the buffer *opt*
 * 		of *size*.
 *
 * 		This helper can be used with encapsulation devices that can
 * 		operate in "collect metadata" mode (please refer to the related
 * 		note in the description of **bpf_skb_get_tunnel_key**\ () for
 * 		more details). A particular example where this can be used is
 * 		in combination with the Geneve encapsulation protocol, where it
 * 		allows for pushing (with **bpf_skb_get_tunnel_opt**\ () helper)
 * 		and retrieving arbitrary TLVs (Type-Length-Value headers) from
 * 		the eBPF program. This allows for full customization of these
 * 		headers.
 * 	Return
 * 		The size of the option data retrieved.
 *
 * int bpf_skb_set_tunnel_opt(struct sk_buff *skb, u8 *opt, u32 size)
 * 	Description
 * 		Set tunnel options metadata for the packet associated to *skb*
 * 		to the option data contained in the raw buffer *opt* of *size*.
 *
 * 		See also the description of the **bpf_skb_get_tunnel_opt**\ ()
 * 		helper for additional information.
 * 	Return
 * 		0 on success, or a negative error in case of failure.
 *
 * int bpf_skb_change_proto(struct sk_buff *skb, __be16 proto, u64 flags)
 * 	Description
 * 		Change the protocol of the *skb* to *proto*. Currently
 * 		supported are transition from IPv4 to IPv6, and from IPv6 to
 * 		IPv4. The helper takes care of the groundwork for the
 * 		transition, including resizing the socket buffer. The eBPF
 * 		program is expected to fill the new headers, if any, via
 * 		**skb_store_bytes**\ () and to recompute the checksums with
 * 		**bpf_l3_csum_replace**\ () and **bpf_l4_csum_replace**\
 * 		(). The main case for this helper is to perform NAT64
 * 		operations out of an eBPF program.
 *
 * 		Internally, the GSO type is marked as dodgy so that headers are
 * 		checked and segments are recalculated by the GSO/GRO engine.
 * 		The size for GSO target is adapted as well.
 *
 * 		All values for *flags* are reserved for future usage, and must
 * 		be left at zero.
 *
 * 		A call to this helper is susceptible to change the underlying
 * 		packet buffer. Therefore, at load time, all checks on pointers
 * 		previously done by the verifier are invalidated and must be
 * 		performed again, if the helper is used in combination with
 * 		direct packet access.
 * 	Return
 * 		0 on success, or a negative error in case of failure.
 *
 * int bpf_skb_change_type(struct sk_buff *skb, u32 type)
 * 	Description
 * 		Change the packet type for the packet associated to *skb*. This
 * 		comes down to setting *skb*\ **->pkt_type** to *type*, except
 * 		the eBPF program does not have a write access to *skb*\
 * 		**->pkt_type** beside this helper. Using a helper here allows
 * 		for graceful handling of errors.
 *
 * 		The major use case is to change incoming *skb*s to
 * 		**PACKET_HOST** in a programmatic way instead of having to
 * 		recirculate via **redirect**\ (..., **BPF_F_INGRESS**), for
 * 		example.
 *
 * 		Note that *type* only allows certain values. At this time, they
 * 		are:
 *
 * 		**PACKET_HOST**
 * 			Packet is for us.
 * 		**PACKET_BROADCAST**
 * 			Send packet to all.
 * 		**PACKET_MULTICAST**
 * 			Send packet to group.
 * 		**PACKET_OTHERHOST**
 * 			Send packet to someone else.
 * 	Return
 * 		0 on success, or a negative error in case of failure.
 *
 * int bpf_skb_under_cgroup(struct sk_buff *skb, struct bpf_map *map, u32 index)
 * 	Description
 * 		Check whether *skb* is a descendant of the cgroup2 held by
 * 		*map* of type **BPF_MAP_TYPE_CGROUP_ARRAY**, at *index*.
 * 	Return
 * 		The return value depends on the result of the test, and can be:
 *
 * 		* 0, if the *skb* failed the cgroup2 descendant test.
 * 		* 1, if the *skb* succeeded the cgroup2 descendant test.
 * 		* A negative error code, if an error occurred.
 *
 * u32 bpf_get_hash_recalc(struct sk_buff *skb)
 * 	Description
 * 		Retrieve the hash of the packet, *skb*\ **->hash**. If it is
 * 		not set, in particular if the hash was cleared due to mangling,
 * 		recompute this hash. Later accesses to the hash can be done
 * 		directly with *skb*\ **->hash**.
 *
 * 		Calling **bpf_set_hash_invalid**\ (), changing a packet
 * 		prototype with **bpf_skb_change_proto**\ (), or calling
 * 		**bpf_skb_store_bytes**\ () with the
 * 		**BPF_F_INVALIDATE_HASH** are actions susceptible to clear
 * 		the hash and to trigger a new computation for the next call to
 * 		**bpf_get_hash_recalc**\ ().
 * 	Return
 * 		The 32-bit hash.
 *
 * u64 bpf_get_current_task(void)
 * 	Return
 * 		A pointer to the current task struct.
 *
 * int bpf_probe_write_user(void *dst, const void *src, u32 len)
 * 	Description
 * 		Attempt in a safe way to write *len* bytes from the buffer
 * 		*src* to *dst* in memory. It only works for threads that are in
 * 		user context, and *dst* must be a valid user space address.
 *
 * 		This helper should not be used to implement any kind of
 * 		security mechanism because of TOC-TOU attacks, but rather to
 * 		debug, divert, and manipulate execution of semi-cooperative
 * 		processes.
 *
 * 		Keep in mind that this feature is meant for experiments, and it
 * 		has a risk of crashing the system and running programs.
 * 		Therefore, when an eBPF program using this helper is attached,
 * 		a warning including PID and process name is printed to kernel
 * 		logs.
 * 	Return
 * 		0 on success, or a negative error in case of failure.
 *
 * int bpf_current_task_under_cgroup(struct bpf_map *map, u32 index)
 * 	Description
 * 		Check whether the probe is being run is the context of a given
 * 		subset of the cgroup2 hierarchy. The cgroup2 to test is held by
 * 		*map* of type **BPF_MAP_TYPE_CGROUP_ARRAY**, at *index*.
 * 	Return
 * 		The return value depends on the result of the test, and can be:
 *
 * 		* 0, if the *skb* task belongs to the cgroup2.
 * 		* 1, if the *skb* task does not belong to the cgroup2.
 * 		* A negative error code, if an error occurred.
 *
 * int bpf_skb_change_tail(struct sk_buff *skb, u32 len, u64 flags)
 * 	Description
 * 		Resize (trim or grow) the packet associated to *skb* to the
 * 		new *len*. The *flags* are reserved for future usage, and must
 * 		be left at zero.
 *
 * 		The basic idea is that the helper performs the needed work to
 * 		change the size of the packet, then the eBPF program rewrites
 * 		the rest via helpers like **bpf_skb_store_bytes**\ (),
 * 		**bpf_l3_csum_replace**\ (), **bpf_l3_csum_replace**\ ()
 * 		and others. This helper is a slow path utility intended for
 * 		replies with control messages. And because it is targeted for
 * 		slow path, the helper itself can afford to be slow: it
 * 		implicitly linearizes, unclones and drops offloads from the
 * 		*skb*.
 *
 * 		A call to this helper is susceptible to change the underlying
 * 		packet buffer. Therefore, at load time, all checks on pointers
 * 		previously done by the verifier are invalidated and must be
 * 		performed again, if the helper is used in combination with
 * 		direct packet access.
 * 	Return
 * 		0 on success, or a negative error in case of failure.
 *
 * int bpf_skb_pull_data(struct sk_buff *skb, u32 len)
 * 	Description
 * 		Pull in non-linear data in case the *skb* is non-linear and not
 * 		all of *len* are part of the linear section. Make *len* bytes
 * 		from *skb* readable and writable. If a zero value is passed for
 * 		*len*, then the whole length of the *skb* is pulled.
 *
 * 		This helper is only needed for reading and writing with direct
 * 		packet access.
 *
 * 		For direct packet access, testing that offsets to access
 * 		are within packet boundaries (test on *skb*\ **->data_end**) is
 * 		susceptible to fail if offsets are invalid, or if the requested
 * 		data is in non-linear parts of the *skb*. On failure the
 * 		program can just bail out, or in the case of a non-linear
 * 		buffer, use a helper to make the data available. The
 * 		**bpf_skb_load_bytes**\ () helper is a first solution to access
 * 		the data. Another one consists in using **bpf_skb_pull_data**
 * 		to pull in once the non-linear parts, then retesting and
 * 		eventually access the data.
 *
 * 		At the same time, this also makes sure the *skb* is uncloned,
 * 		which is a necessary condition for direct write. As this needs
 * 		to be an invariant for the write part only, the verifier
 * 		detects writes and adds a prologue that is calling
 * 		**bpf_skb_pull_data()** to effectively unclone the *skb* from
 * 		the very beginning in case it is indeed cloned.
 *
 * 		A call to this helper is susceptible to change the underlying
 * 		packet buffer. Therefore, at load time, all checks on pointers
 * 		previously done by the verifier are invalidated and must be
 * 		performed again, if the helper is used in combination with
 * 		direct packet access.
 * 	Return
 * 		0 on success, or a negative error in case of failure.
 *
 * s64 bpf_csum_update(struct sk_buff *skb, __wsum csum)
 * 	Description
 * 		Add the checksum *csum* into *skb*\ **->csum** in case the
 * 		driver has supplied a checksum for the entire packet into that
 * 		field. Return an error otherwise. This helper is intended to be
 * 		used in combination with **bpf_csum_diff**\ (), in particular
 * 		when the checksum needs to be updated after data has been
 * 		written into the packet through direct packet access.
 * 	Return
 * 		The checksum on success, or a negative error code in case of
 * 		failure.
 *
 * void bpf_set_hash_invalid(struct sk_buff *skb)
 * 	Description
 * 		Invalidate the current *skb*\ **->hash**. It can be used after
 * 		mangling on headers through direct packet access, in order to
 * 		indicate that the hash is outdated and to trigger a
 * 		recalculation the next time the kernel tries to access this
 * 		hash or when the **bpf_get_hash_recalc**\ () helper is called.
 *
 * int bpf_get_numa_node_id(void)
 * 	Description
 * 		Return the id of the current NUMA node. The primary use case
 * 		for this helper is the selection of sockets for the local NUMA
 * 		node, when the program is attached to sockets using the
 * 		**SO_ATTACH_REUSEPORT_EBPF** option (see also **socket(7)**),
 * 		but the helper is also available to other eBPF program types,
 * 		similarly to **bpf_get_smp_processor_id**\ ().
 * 	Return
 * 		The id of current NUMA node.
 *
 * int bpf_skb_change_head(struct sk_buff *skb, u32 len, u64 flags)
 * 	Description
 * 		Grows headroom of packet associated to *skb* and adjusts the
 * 		offset of the MAC header accordingly, adding *len* bytes of
 * 		space. It automatically extends and reallocates memory as
 * 		required.
 *
 * 		This helper can be used on a layer 3 *skb* to push a MAC header
 * 		for redirection into a layer 2 device.
 *
 * 		All values for *flags* are reserved for future usage, and must
 * 		be left at zero.
 *
 * 		A call to this helper is susceptible to change the underlying
 * 		packet buffer. Therefore, at load time, all checks on pointers
 * 		previously done by the verifier are invalidated and must be
 * 		performed again, if the helper is used in combination with
 * 		direct packet access.
 * 	Return
 * 		0 on success, or a negative error in case of failure.
 *
 * int bpf_xdp_adjust_head(struct xdp_buff *xdp_md, int delta)
 * 	Description
 * 		Adjust (move) *xdp_md*\ **->data** by *delta* bytes. Note that
 * 		it is possible to use a negative value for *delta*. This helper
 * 		can be used to prepare the packet for pushing or popping
 * 		headers.
 *
 * 		A call to this helper is susceptible to change the underlying
 * 		packet buffer. Therefore, at load time, all checks on pointers
 * 		previously done by the verifier are invalidated and must be
 * 		performed again, if the helper is used in combination with
 * 		direct packet access.
 * 	Return
 * 		0 on success, or a negative error in case of failure.
 *
 * int bpf_probe_read_str(void *dst, int size, const void *unsafe_ptr)
 * 	Description
 * 		Copy a NUL terminated string from an unsafe address
 * 		*unsafe_ptr* to *dst*. The *size* should include the
 * 		terminating NUL byte. In case the string length is smaller than
 * 		*size*, the target is not padded with further NUL bytes. If the
 * 		string length is larger than *size*, just *size*-1 bytes are
 * 		copied and the last byte is set to NUL.
 *
 * 		On success, the length of the copied string is returned. This
 * 		makes this helper useful in tracing programs for reading
 * 		strings, and more importantly to get its length at runtime. See
 * 		the following snippet:
 *
 * 		::
 *
 * 			SEC("kprobe/sys_open")
 * 			void bpf_sys_open(struct pt_regs *ctx)
 * 			{
 * 			        char buf[PATHLEN]; // PATHLEN is defined to 256
 * 			        int res = bpf_probe_read_str(buf, sizeof(buf),
 * 				                             ctx->di);
 *
 * 				// Consume buf, for example push it to
 * 				// userspace via bpf_perf_event_output(); we
 * 				// can use res (the string length) as event
 * 				// size, after checking its boundaries.
 * 			}
 *
 * 		In comparison, using **bpf_probe_read()** helper here instead
 * 		to read the string would require to estimate the length at
 * 		compile time, and would often result in copying more memory
 * 		than necessary.
 *
 * 		Another useful use case is when parsing individual process
 * 		arguments or individual environment variables navigating
 * 		*current*\ **->mm->arg_start** and *current*\
 * 		**->mm->env_start**: using this helper and the return value,
 * 		one can quickly iterate at the right offset of the memory area.
 * 	Return
 * 		On success, the strictly positive length of the string,
 * 		including the trailing NUL character. On error, a negative
 * 		value.
 *
 * u64 bpf_get_socket_cookie(struct sk_buff *skb)
 * 	Description
 * 		If the **struct sk_buff** pointed by *skb* has a known socket,
 * 		retrieve the cookie (generated by the kernel) of this socket.
 * 		If no cookie has been set yet, generate a new cookie. Once
 * 		generated, the socket cookie remains stable for the life of the
 * 		socket. This helper can be useful for monitoring per socket
 * 		networking traffic statistics as it provides a unique socket
 * 		identifier per namespace.
 * 	Return
 * 		A 8-byte long non-decreasing number on success, or 0 if the
 * 		socket field is missing inside *skb*.
 *
 * u64 bpf_get_socket_cookie(struct bpf_sock_addr *ctx)
 * 	Description
 * 		Equivalent to bpf_get_socket_cookie() helper that accepts
 * 		*skb*, but gets socket from **struct bpf_sock_addr** context.
 * 	Return
 * 		A 8-byte long non-decreasing number.
 *
 * u64 bpf_get_socket_cookie(struct bpf_sock_ops *ctx)
 * 	Description
 * 		Equivalent to bpf_get_socket_cookie() helper that accepts
 * 		*skb*, but gets socket from **struct bpf_sock_ops** context.
 * 	Return
 * 		A 8-byte long non-decreasing number.
 *
 * u32 bpf_get_socket_uid(struct sk_buff *skb)
 * 	Return
 * 		The owner UID of the socket associated to *skb*. If the socket
 * 		is **NULL**, or if it is not a full socket (i.e. if it is a
 * 		time-wait or a request socket instead), **overflowuid** value
 * 		is returned (note that **overflowuid** might also be the actual
 * 		UID value for the socket).
 *
 * u32 bpf_set_hash(struct sk_buff *skb, u32 hash)
 * 	Description
 * 		Set the full hash for *skb* (set the field *skb*\ **->hash**)
 * 		to value *hash*.
 * 	Return
 * 		0
 *
 * int bpf_setsockopt(struct bpf_sock_ops *bpf_socket, int level, int optname, char *optval, int optlen)
 * 	Description
 * 		Emulate a call to **setsockopt()** on the socket associated to
 * 		*bpf_socket*, which must be a full socket. The *level* at
 * 		which the option resides and the name *optname* of the option
 * 		must be specified, see **setsockopt(2)** for more information.
 * 		The option value of length *optlen* is pointed by *optval*.
 *
 * 		This helper actually implements a subset of **setsockopt()**.
 * 		It supports the following *level*\ s:
 *
 * 		* **SOL_SOCKET**, which supports the following *optname*\ s:
 * 		  **SO_RCVBUF**, **SO_SNDBUF**, **SO_MAX_PACING_RATE**,
 * 		  **SO_PRIORITY**, **SO_RCVLOWAT**, **SO_MARK**.
 * 		* **IPPROTO_TCP**, which supports the following *optname*\ s:
 * 		  **TCP_CONGESTION**, **TCP_BPF_IW**,
 * 		  **TCP_BPF_SNDCWND_CLAMP**.
 * 		* **IPPROTO_IP**, which supports *optname* **IP_TOS**.
 * 		* **IPPROTO_IPV6**, which supports *optname* **IPV6_TCLASS**.
 * 	Return
 * 		0 on success, or a negative error in case of failure.
 *
 * int bpf_skb_adjust_room(struct sk_buff *skb, s32 len_diff, u32 mode, u64 flags)
 * 	Description
 * 		Grow or shrink the room for data in the packet associated to
 * 		*skb* by *len_diff*, and according to the selected *mode*.
 *
 *		There are two supported modes at this time:
 *
 *		* **BPF_ADJ_ROOM_MAC**: Adjust room at the mac layer
 *		  (room space is added or removed below the layer 2 header).
 *
 * 		* **BPF_ADJ_ROOM_NET**: Adjust room at the network layer
 * 		  (room space is added or removed below the layer 3 header).
 *
 *		The following flags are supported at this time:
 *
 *		* **BPF_F_ADJ_ROOM_FIXED_GSO**: Do not adjust gso_size.
 *		  Adjusting mss in this way is not allowed for datagrams.
 *
 *		* **BPF_F_ADJ_ROOM_ENCAP_L3_IPV4**,
 *		  **BPF_F_ADJ_ROOM_ENCAP_L3_IPV6**:
 *		  Any new space is reserved to hold a tunnel header.
 *		  Configure skb offsets and other fields accordingly.
 *
 *		* **BPF_F_ADJ_ROOM_ENCAP_L4_GRE**,
 *		  **BPF_F_ADJ_ROOM_ENCAP_L4_UDP**:
 *		  Use with ENCAP_L3 flags to further specify the tunnel type.
 *
 *		* **BPF_F_ADJ_ROOM_ENCAP_L2**\ (*len*):
 *		  Use with ENCAP_L3/L4 flags to further specify the tunnel
 *		  type; *len* is the length of the inner MAC header.
 *
 * 		A call to this helper is susceptible to change the underlying
 * 		packet buffer. Therefore, at load time, all checks on pointers
 * 		previously done by the verifier are invalidated and must be
 * 		performed again, if the helper is used in combination with
 * 		direct packet access.
 * 	Return
 * 		0 on success, or a negative error in case of failure.
 *
 * int bpf_redirect_map(struct bpf_map *map, u32 key, u64 flags)
 * 	Description
 * 		Redirect the packet to the endpoint referenced by *map* at
 * 		index *key*. Depending on its type, this *map* can contain
 * 		references to net devices (for forwarding packets through other
 * 		ports), or to CPUs (for redirecting XDP frames to another CPU;
 * 		but this is only implemented for native XDP (with driver
 * 		support) as of this writing).
 *
 * 		All values for *flags* are reserved for future usage, and must
 * 		be left at zero.
 *
 * 		When used to redirect packets to net devices, this helper
 * 		provides a high performance increase over **bpf_redirect**\ ().
 * 		This is due to various implementation details of the underlying
 * 		mechanisms, one of which is the fact that **bpf_redirect_map**\
 * 		() tries to send packet as a "bulk" to the device.
 * 	Return
 * 		**XDP_REDIRECT** on success, or **XDP_ABORTED** on error.
 *
 * int bpf_sk_redirect_map(struct bpf_map *map, u32 key, u64 flags)
 * 	Description
 * 		Redirect the packet to the socket referenced by *map* (of type
 * 		**BPF_MAP_TYPE_SOCKMAP**) at index *key*. Both ingress and
 * 		egress interfaces can be used for redirection. The
 * 		**BPF_F_INGRESS** value in *flags* is used to make the
 * 		distinction (ingress path is selected if the flag is present,
 * 		egress path otherwise). This is the only flag supported for now.
 * 	Return
 * 		**SK_PASS** on success, or **SK_DROP** on error.
 *
 * int bpf_sock_map_update(struct bpf_sock_ops *skops, struct bpf_map *map, void *key, u64 flags)
 * 	Description
 * 		Add an entry to, or update a *map* referencing sockets. The
 * 		*skops* is used as a new value for the entry associated to
 * 		*key*. *flags* is one of:
 *
 * 		**BPF_NOEXIST**
 * 			The entry for *key* must not exist in the map.
 * 		**BPF_EXIST**
 * 			The entry for *key* must already exist in the map.
 * 		**BPF_ANY**
 * 			No condition on the existence of the entry for *key*.
 *
 * 		If the *map* has eBPF programs (parser and verdict), those will
 * 		be inherited by the socket being added. If the socket is
 * 		already attached to eBPF programs, this results in an error.
 * 	Return
 * 		0 on success, or a negative error in case of failure.
 *
 * int bpf_xdp_adjust_meta(struct xdp_buff *xdp_md, int delta)
 * 	Description
 * 		Adjust the address pointed by *xdp_md*\ **->data_meta** by
 * 		*delta* (which can be positive or negative). Note that this
 * 		operation modifies the address stored in *xdp_md*\ **->data**,
 * 		so the latter must be loaded only after the helper has been
 * 		called.
 *
 * 		The use of *xdp_md*\ **->data_meta** is optional and programs
 * 		are not required to use it. The rationale is that when the
 * 		packet is processed with XDP (e.g. as DoS filter), it is
 * 		possible to push further meta data along with it before passing
 * 		to the stack, and to give the guarantee that an ingress eBPF
 * 		program attached as a TC classifier on the same device can pick
 * 		this up for further post-processing. Since TC works with socket
 * 		buffers, it remains possible to set from XDP the **mark** or
 * 		**priority** pointers, or other pointers for the socket buffer.
 * 		Having this scratch space generic and programmable allows for
 * 		more flexibility as the user is free to store whatever meta
 * 		data they need.
 *
 * 		A call to this helper is susceptible to change the underlying
 * 		packet buffer. Therefore, at load time, all checks on pointers
 * 		previously done by the verifier are invalidated and must be
 * 		performed again, if the helper is used in combination with
 * 		direct packet access.
 * 	Return
 * 		0 on success, or a negative error in case of failure.
 *
 * int bpf_perf_event_read_value(struct bpf_map *map, u64 flags, struct bpf_perf_event_value *buf, u32 buf_size)
 * 	Description
 * 		Read the value of a perf event counter, and store it into *buf*
 * 		of size *buf_size*. This helper relies on a *map* of type
 * 		**BPF_MAP_TYPE_PERF_EVENT_ARRAY**. The nature of the perf event
 * 		counter is selected when *map* is updated with perf event file
 * 		descriptors. The *map* is an array whose size is the number of
 * 		available CPUs, and each cell contains a value relative to one
 * 		CPU. The value to retrieve is indicated by *flags*, that
 * 		contains the index of the CPU to look up, masked with
 * 		**BPF_F_INDEX_MASK**. Alternatively, *flags* can be set to
 * 		**BPF_F_CURRENT_CPU** to indicate that the value for the
 * 		current CPU should be retrieved.
 *
 * 		This helper behaves in a way close to
 * 		**bpf_perf_event_read**\ () helper, save that instead of
 * 		just returning the value observed, it fills the *buf*
 * 		structure. This allows for additional data to be retrieved: in
 * 		particular, the enabled and running times (in *buf*\
 * 		**->enabled** and *buf*\ **->running**, respectively) are
 * 		copied. In general, **bpf_perf_event_read_value**\ () is
 * 		recommended over **bpf_perf_event_read**\ (), which has some
 * 		ABI issues and provides fewer functionalities.
 *
 * 		These values are interesting, because hardware PMU (Performance
 * 		Monitoring Unit) counters are limited resources. When there are
 * 		more PMU based perf events opened than available counters,
 * 		kernel will multiplex these events so each event gets certain
 * 		percentage (but not all) of the PMU time. In case that
 * 		multiplexing happens, the number of samples or counter value
 * 		will not reflect the case compared to when no multiplexing
 * 		occurs. This makes comparison between different runs difficult.
 * 		Typically, the counter value should be normalized before
 * 		comparing to other experiments. The usual normalization is done
 * 		as follows.
 *
 * 		::
 *
 * 			normalized_counter = counter * t_enabled / t_running
 *
 * 		Where t_enabled is the time enabled for event and t_running is
 * 		the time running for event since last normalization. The
 * 		enabled and running times are accumulated since the perf event
 * 		open. To achieve scaling factor between two invocations of an
 * 		eBPF program, users can can use CPU id as the key (which is
 * 		typical for perf array usage model) to remember the previous
 * 		value and do the calculation inside the eBPF program.
 * 	Return
 * 		0 on success, or a negative error in case of failure.
 *
 * int bpf_perf_prog_read_value(struct bpf_perf_event_data *ctx, struct bpf_perf_event_value *buf, u32 buf_size)
 * 	Description
 * 		For en eBPF program attached to a perf event, retrieve the
 * 		value of the event counter associated to *ctx* and store it in
 * 		the structure pointed by *buf* and of size *buf_size*. Enabled
 * 		and running times are also stored in the structure (see
 * 		description of helper **bpf_perf_event_read_value**\ () for
 * 		more details).
 * 	Return
 * 		0 on success, or a negative error in case of failure.
 *
 * int bpf_getsockopt(struct bpf_sock_ops *bpf_socket, int level, int optname, char *optval, int optlen)
 * 	Description
 * 		Emulate a call to **getsockopt()** on the socket associated to
 * 		*bpf_socket*, which must be a full socket. The *level* at
 * 		which the option resides and the name *optname* of the option
 * 		must be specified, see **getsockopt(2)** for more information.
 * 		The retrieved value is stored in the structure pointed by
 * 		*opval* and of length *optlen*.
 *
 * 		This helper actually implements a subset of **getsockopt()**.
 * 		It supports the following *level*\ s:
 *
 * 		* **IPPROTO_TCP**, which supports *optname*
 * 		  **TCP_CONGESTION**.
 * 		* **IPPROTO_IP**, which supports *optname* **IP_TOS**.
 * 		* **IPPROTO_IPV6**, which supports *optname* **IPV6_TCLASS**.
 * 	Return
 * 		0 on success, or a negative error in case of failure.
 *
 * int bpf_override_return(struct pt_reg *regs, u64 rc)
 * 	Description
 * 		Used for error injection, this helper uses kprobes to override
 * 		the return value of the probed function, and to set it to *rc*.
 * 		The first argument is the context *regs* on which the kprobe
 * 		works.
 *
 * 		This helper works by setting setting the PC (program counter)
 * 		to an override function which is run in place of the original
 * 		probed function. This means the probed function is not run at
 * 		all. The replacement function just returns with the required
 * 		value.
 *
 * 		This helper has security implications, and thus is subject to
 * 		restrictions. It is only available if the kernel was compiled
 * 		with the **CONFIG_BPF_KPROBE_OVERRIDE** configuration
 * 		option, and in this case it only works on functions tagged with
 * 		**ALLOW_ERROR_INJECTION** in the kernel code.
 *
 * 		Also, the helper is only available for the architectures having
 * 		the CONFIG_FUNCTION_ERROR_INJECTION option. As of this writing,
 * 		x86 architecture is the only one to support this feature.
 * 	Return
 * 		0
 *
 * int bpf_sock_ops_cb_flags_set(struct bpf_sock_ops *bpf_sock, int argval)
 * 	Description
 * 		Attempt to set the value of the **bpf_sock_ops_cb_flags** field
 * 		for the full TCP socket associated to *bpf_sock_ops* to
 * 		*argval*.
 *
 * 		The primary use of this field is to determine if there should
 * 		be calls to eBPF programs of type
 * 		**BPF_PROG_TYPE_SOCK_OPS** at various points in the TCP
 * 		code. A program of the same type can change its value, per
 * 		connection and as necessary, when the connection is
 * 		established. This field is directly accessible for reading, but
 * 		this helper must be used for updates in order to return an
 * 		error if an eBPF program tries to set a callback that is not
 * 		supported in the current kernel.
 *
 * 		*argval* is a flag array which can combine these flags:
 *
 * 		* **BPF_SOCK_OPS_RTO_CB_FLAG** (retransmission time out)
 * 		* **BPF_SOCK_OPS_RETRANS_CB_FLAG** (retransmission)
 * 		* **BPF_SOCK_OPS_STATE_CB_FLAG** (TCP state change)
 *
 * 		Therefore, this function can be used to clear a callback flag by
 * 		setting the appropriate bit to zero. e.g. to disable the RTO
 * 		callback:
 *
 * 		**bpf_sock_ops_cb_flags_set(bpf_sock,**
 * 			**bpf_sock->bpf_sock_ops_cb_flags & ~BPF_SOCK_OPS_RTO_CB_FLAG)**
 *
 * 		Here are some examples of where one could call such eBPF
 * 		program:
 *
 * 		* When RTO fires.
 * 		* When a packet is retransmitted.
 * 		* When the connection terminates.
 * 		* When a packet is sent.
 * 		* When a packet is received.
 * 	Return
 * 		Code **-EINVAL** if the socket is not a full TCP socket;
 * 		otherwise, a positive number containing the bits that could not
 * 		be set is returned (which comes down to 0 if all bits were set
 * 		as required).
 *
 * int bpf_msg_redirect_map(struct sk_msg_buff *msg, struct bpf_map *map, u32 key, u64 flags)
 * 	Description
 * 		This helper is used in programs implementing policies at the
 * 		socket level. If the message *msg* is allowed to pass (i.e. if
 * 		the verdict eBPF program returns **SK_PASS**), redirect it to
 * 		the socket referenced by *map* (of type
 * 		**BPF_MAP_TYPE_SOCKMAP**) at index *key*. Both ingress and
 * 		egress interfaces can be used for redirection. The
 * 		**BPF_F_INGRESS** value in *flags* is used to make the
 * 		distinction (ingress path is selected if the flag is present,
 * 		egress path otherwise). This is the only flag supported for now.
 * 	Return
 * 		**SK_PASS** on success, or **SK_DROP** on error.
 *
 * int bpf_msg_apply_bytes(struct sk_msg_buff *msg, u32 bytes)
 * 	Description
 * 		For socket policies, apply the verdict of the eBPF program to
 * 		the next *bytes* (number of bytes) of message *msg*.
 *
 * 		For example, this helper can be used in the following cases:
 *
 * 		* A single **sendmsg**\ () or **sendfile**\ () system call
 * 		  contains multiple logical messages that the eBPF program is
 * 		  supposed to read and for which it should apply a verdict.
 * 		* An eBPF program only cares to read the first *bytes* of a
 * 		  *msg*. If the message has a large payload, then setting up
 * 		  and calling the eBPF program repeatedly for all bytes, even
 * 		  though the verdict is already known, would create unnecessary
 * 		  overhead.
 *
 * 		When called from within an eBPF program, the helper sets a
 * 		counter internal to the BPF infrastructure, that is used to
 * 		apply the last verdict to the next *bytes*. If *bytes* is
 * 		smaller than the current data being processed from a
 * 		**sendmsg**\ () or **sendfile**\ () system call, the first
 * 		*bytes* will be sent and the eBPF program will be re-run with
 * 		the pointer for start of data pointing to byte number *bytes*
 * 		**+ 1**. If *bytes* is larger than the current data being
 * 		processed, then the eBPF verdict will be applied to multiple
 * 		**sendmsg**\ () or **sendfile**\ () calls until *bytes* are
 * 		consumed.
 *
 * 		Note that if a socket closes with the internal counter holding
 * 		a non-zero value, this is not a problem because data is not
 * 		being buffered for *bytes* and is sent as it is received.
 * 	Return
 * 		0
 *
 * int bpf_msg_cork_bytes(struct sk_msg_buff *msg, u32 bytes)
 * 	Description
 * 		For socket policies, prevent the execution of the verdict eBPF
 * 		program for message *msg* until *bytes* (byte number) have been
 * 		accumulated.
 *
 * 		This can be used when one needs a specific number of bytes
 * 		before a verdict can be assigned, even if the data spans
 * 		multiple **sendmsg**\ () or **sendfile**\ () calls. The extreme
 * 		case would be a user calling **sendmsg**\ () repeatedly with
 * 		1-byte long message segments. Obviously, this is bad for
 * 		performance, but it is still valid. If the eBPF program needs
 * 		*bytes* bytes to validate a header, this helper can be used to
 * 		prevent the eBPF program to be called again until *bytes* have
 * 		been accumulated.
 * 	Return
 * 		0
 *
 * int bpf_msg_pull_data(struct sk_msg_buff *msg, u32 start, u32 end, u64 flags)
 * 	Description
 * 		For socket policies, pull in non-linear data from user space
 * 		for *msg* and set pointers *msg*\ **->data** and *msg*\
 * 		**->data_end** to *start* and *end* bytes offsets into *msg*,
 * 		respectively.
 *
 * 		If a program of type **BPF_PROG_TYPE_SK_MSG** is run on a
 * 		*msg* it can only parse data that the (**data**, **data_end**)
 * 		pointers have already consumed. For **sendmsg**\ () hooks this
 * 		is likely the first scatterlist element. But for calls relying
 * 		on the **sendpage** handler (e.g. **sendfile**\ ()) this will
 * 		be the range (**0**, **0**) because the data is shared with
 * 		user space and by default the objective is to avoid allowing
 * 		user space to modify data while (or after) eBPF verdict is
 * 		being decided. This helper can be used to pull in data and to
 * 		set the start and end pointer to given values. Data will be
 * 		copied if necessary (i.e. if data was not linear and if start
 * 		and end pointers do not point to the same chunk).
 *
 * 		A call to this helper is susceptible to change the underlying
 * 		packet buffer. Therefore, at load time, all checks on pointers
 * 		previously done by the verifier are invalidated and must be
 * 		performed again, if the helper is used in combination with
 * 		direct packet access.
 *
 * 		All values for *flags* are reserved for future usage, and must
 * 		be left at zero.
 * 	Return
 * 		0 on success, or a negative error in case of failure.
 *
 * int bpf_bind(struct bpf_sock_addr *ctx, struct sockaddr *addr, int addr_len)
 * 	Description
 * 		Bind the socket associated to *ctx* to the address pointed by
 * 		*addr*, of length *addr_len*. This allows for making outgoing
 * 		connection from the desired IP address, which can be useful for
 * 		example when all processes inside a cgroup should use one
 * 		single IP address on a host that has multiple IP configured.
 *
 * 		This helper works for IPv4 and IPv6, TCP and UDP sockets. The
 * 		domain (*addr*\ **->sa_family**) must be **AF_INET** (or
 * 		**AF_INET6**). Looking for a free port to bind to can be
 * 		expensive, therefore binding to port is not permitted by the
 * 		helper: *addr*\ **->sin_port** (or **sin6_port**, respectively)
 * 		must be set to zero.
 * 	Return
 * 		0 on success, or a negative error in case of failure.
 *
 * int bpf_xdp_adjust_tail(struct xdp_buff *xdp_md, int delta)
 * 	Description
 * 		Adjust (move) *xdp_md*\ **->data_end** by *delta* bytes. It is
 * 		only possible to shrink the packet as of this writing,
 * 		therefore *delta* must be a negative integer.
 *
 * 		A call to this helper is susceptible to change the underlying
 * 		packet buffer. Therefore, at load time, all checks on pointers
 * 		previously done by the verifier are invalidated and must be
 * 		performed again, if the helper is used in combination with
 * 		direct packet access.
 * 	Return
 * 		0 on success, or a negative error in case of failure.
 *
 * int bpf_skb_get_xfrm_state(struct sk_buff *skb, u32 index, struct bpf_xfrm_state *xfrm_state, u32 size, u64 flags)
 * 	Description
 * 		Retrieve the XFRM state (IP transform framework, see also
 * 		**ip-xfrm(8)**) at *index* in XFRM "security path" for *skb*.
 *
 * 		The retrieved value is stored in the **struct bpf_xfrm_state**
 * 		pointed by *xfrm_state* and of length *size*.
 *
 * 		All values for *flags* are reserved for future usage, and must
 * 		be left at zero.
 *
 * 		This helper is available only if the kernel was compiled with
 * 		**CONFIG_XFRM** configuration option.
 * 	Return
 * 		0 on success, or a negative error in case of failure.
 *
 * int bpf_get_stack(struct pt_regs *regs, void *buf, u32 size, u64 flags)
 * 	Description
 * 		Return a user or a kernel stack in bpf program provided buffer.
 * 		To achieve this, the helper needs *ctx*, which is a pointer
 * 		to the context on which the tracing program is executed.
 * 		To store the stacktrace, the bpf program provides *buf* with
 * 		a nonnegative *size*.
 *
 * 		The last argument, *flags*, holds the number of stack frames to
 * 		skip (from 0 to 255), masked with
 * 		**BPF_F_SKIP_FIELD_MASK**. The next bits can be used to set
 * 		the following flags:
 *
 * 		**BPF_F_USER_STACK**
 * 			Collect a user space stack instead of a kernel stack.
 * 		**BPF_F_USER_BUILD_ID**
 * 			Collect buildid+offset instead of ips for user stack,
 * 			only valid if **BPF_F_USER_STACK** is also specified.
 *
 * 		**bpf_get_stack**\ () can collect up to
 * 		**PERF_MAX_STACK_DEPTH** both kernel and user frames, subject
 * 		to sufficient large buffer size. Note that
 * 		this limit can be controlled with the **sysctl** program, and
 * 		that it should be manually increased in order to profile long
 * 		user stacks (such as stacks for Java programs). To do so, use:
 *
 * 		::
 *
 * 			# sysctl kernel.perf_event_max_stack=<new value>
 * 	Return
 * 		A non-negative value equal to or less than *size* on success,
 * 		or a negative error in case of failure.
 *
 * int bpf_skb_load_bytes_relative(const struct sk_buff *skb, u32 offset, void *to, u32 len, u32 start_header)
 * 	Description
 * 		This helper is similar to **bpf_skb_load_bytes**\ () in that
 * 		it provides an easy way to load *len* bytes from *offset*
 * 		from the packet associated to *skb*, into the buffer pointed
 * 		by *to*. The difference to **bpf_skb_load_bytes**\ () is that
 * 		a fifth argument *start_header* exists in order to select a
 * 		base offset to start from. *start_header* can be one of:
 *
 * 		**BPF_HDR_START_MAC**
 * 			Base offset to load data from is *skb*'s mac header.
 * 		**BPF_HDR_START_NET**
 * 			Base offset to load data from is *skb*'s network header.
 *
 * 		In general, "direct packet access" is the preferred method to
 * 		access packet data, however, this helper is in particular useful
 * 		in socket filters where *skb*\ **->data** does not always point
 * 		to the start of the mac header and where "direct packet access"
 * 		is not available.
 * 	Return
 * 		0 on success, or a negative error in case of failure.
 *
 * int bpf_fib_lookup(void *ctx, struct bpf_fib_lookup *params, int plen, u32 flags)
 *	Description
 *		Do FIB lookup in kernel tables using parameters in *params*.
 *		If lookup is successful and result shows packet is to be
 *		forwarded, the neighbor tables are searched for the nexthop.
 *		If successful (ie., FIB lookup shows forwarding and nexthop
 *		is resolved), the nexthop address is returned in ipv4_dst
 *		or ipv6_dst based on family, smac is set to mac address of
 *		egress device, dmac is set to nexthop mac address, rt_metric
 *		is set to metric from route (IPv4/IPv6 only), and ifindex
 *		is set to the device index of the nexthop from the FIB lookup.
 *
 *		*plen* argument is the size of the passed in struct.
 *		*flags* argument can be a combination of one or more of the
 *		following values:
 *
 *		**BPF_FIB_LOOKUP_DIRECT**
 *			Do a direct table lookup vs full lookup using FIB
 *			rules.
 *		**BPF_FIB_LOOKUP_OUTPUT**
 *			Perform lookup from an egress perspective (default is
 *			ingress).
 *
 *		*ctx* is either **struct xdp_md** for XDP programs or
 *		**struct sk_buff** tc cls_act programs.
 *	Return
 *		* < 0 if any input argument is invalid
 *		*   0 on success (packet is forwarded, nexthop neighbor exists)
 *		* > 0 one of **BPF_FIB_LKUP_RET_** codes explaining why the
 *		  packet is not forwarded or needs assist from full stack
 *
 * int bpf_sock_hash_update(struct bpf_sock_ops_kern *skops, struct bpf_map *map, void *key, u64 flags)
 *	Description
 *		Add an entry to, or update a sockhash *map* referencing sockets.
 *		The *skops* is used as a new value for the entry associated to
 *		*key*. *flags* is one of:
 *
 *		**BPF_NOEXIST**
 *			The entry for *key* must not exist in the map.
 *		**BPF_EXIST**
 *			The entry for *key* must already exist in the map.
 *		**BPF_ANY**
 *			No condition on the existence of the entry for *key*.
 *
 *		If the *map* has eBPF programs (parser and verdict), those will
 *		be inherited by the socket being added. If the socket is
 *		already attached to eBPF programs, this results in an error.
 *	Return
 *		0 on success, or a negative error in case of failure.
 *
 * int bpf_msg_redirect_hash(struct sk_msg_buff *msg, struct bpf_map *map, void *key, u64 flags)
 *	Description
 *		This helper is used in programs implementing policies at the
 *		socket level. If the message *msg* is allowed to pass (i.e. if
 *		the verdict eBPF program returns **SK_PASS**), redirect it to
 *		the socket referenced by *map* (of type
 *		**BPF_MAP_TYPE_SOCKHASH**) using hash *key*. Both ingress and
 *		egress interfaces can be used for redirection. The
 *		**BPF_F_INGRESS** value in *flags* is used to make the
 *		distinction (ingress path is selected if the flag is present,
 *		egress path otherwise). This is the only flag supported for now.
 *	Return
 *		**SK_PASS** on success, or **SK_DROP** on error.
 *
 * int bpf_sk_redirect_hash(struct sk_buff *skb, struct bpf_map *map, void *key, u64 flags)
 *	Description
 *		This helper is used in programs implementing policies at the
 *		skb socket level. If the sk_buff *skb* is allowed to pass (i.e.
 *		if the verdeict eBPF program returns **SK_PASS**), redirect it
 *		to the socket referenced by *map* (of type
 *		**BPF_MAP_TYPE_SOCKHASH**) using hash *key*. Both ingress and
 *		egress interfaces can be used for redirection. The
 *		**BPF_F_INGRESS** value in *flags* is used to make the
 *		distinction (ingress path is selected if the flag is present,
 *		egress otherwise). This is the only flag supported for now.
 *	Return
 *		**SK_PASS** on success, or **SK_DROP** on error.
 *
 * int bpf_lwt_push_encap(struct sk_buff *skb, u32 type, void *hdr, u32 len)
 *	Description
 *		Encapsulate the packet associated to *skb* within a Layer 3
 *		protocol header. This header is provided in the buffer at
 *		address *hdr*, with *len* its size in bytes. *type* indicates
 *		the protocol of the header and can be one of:
 *
 *		**BPF_LWT_ENCAP_SEG6**
 *			IPv6 encapsulation with Segment Routing Header
 *			(**struct ipv6_sr_hdr**). *hdr* only contains the SRH,
 *			the IPv6 header is computed by the kernel.
 *		**BPF_LWT_ENCAP_SEG6_INLINE**
 *			Only works if *skb* contains an IPv6 packet. Insert a
 *			Segment Routing Header (**struct ipv6_sr_hdr**) inside
 *			the IPv6 header.
 *		**BPF_LWT_ENCAP_IP**
 *			IP encapsulation (GRE/GUE/IPIP/etc). The outer header
 *			must be IPv4 or IPv6, followed by zero or more
<<<<<<< HEAD
 *			additional headers, up to LWT_BPF_MAX_HEADROOM total
 *			bytes in all prepended headers. Please note that
 *			if skb_is_gso(skb) is true, no more than two headers
 *			can be prepended, and the inner header, if present,
 *			should be either GRE or UDP/GUE.
 *
 *		BPF_LWT_ENCAP_SEG6*** types can be called by bpf programs of
 *		type BPF_PROG_TYPE_LWT_IN; BPF_LWT_ENCAP_IP type can be called
 *		by bpf programs of types BPF_PROG_TYPE_LWT_IN and
 *		BPF_PROG_TYPE_LWT_XMIT.
 *
 * 		A call to this helper is susceptible to change the underlaying
=======
 *			additional headers, up to **LWT_BPF_MAX_HEADROOM**
 *			total bytes in all prepended headers. Please note that
 *			if **skb_is_gso**\ (*skb*) is true, no more than two
 *			headers can be prepended, and the inner header, if
 *			present, should be either GRE or UDP/GUE.
 *
 *		**BPF_LWT_ENCAP_SEG6**\ \* types can be called by BPF programs
 *		of type **BPF_PROG_TYPE_LWT_IN**; **BPF_LWT_ENCAP_IP** type can
 *		be called by bpf programs of types **BPF_PROG_TYPE_LWT_IN** and
 *		**BPF_PROG_TYPE_LWT_XMIT**.
 *
 * 		A call to this helper is susceptible to change the underlying
>>>>>>> 0ecfebd2
 * 		packet buffer. Therefore, at load time, all checks on pointers
 * 		previously done by the verifier are invalidated and must be
 * 		performed again, if the helper is used in combination with
 * 		direct packet access.
 *	Return
 * 		0 on success, or a negative error in case of failure.
 *
 * int bpf_lwt_seg6_store_bytes(struct sk_buff *skb, u32 offset, const void *from, u32 len)
 *	Description
 *		Store *len* bytes from address *from* into the packet
 *		associated to *skb*, at *offset*. Only the flags, tag and TLVs
 *		inside the outermost IPv6 Segment Routing Header can be
 *		modified through this helper.
 *
 * 		A call to this helper is susceptible to change the underlying
 * 		packet buffer. Therefore, at load time, all checks on pointers
 * 		previously done by the verifier are invalidated and must be
 * 		performed again, if the helper is used in combination with
 * 		direct packet access.
 *	Return
 * 		0 on success, or a negative error in case of failure.
 *
 * int bpf_lwt_seg6_adjust_srh(struct sk_buff *skb, u32 offset, s32 delta)
 *	Description
 *		Adjust the size allocated to TLVs in the outermost IPv6
 *		Segment Routing Header contained in the packet associated to
 *		*skb*, at position *offset* by *delta* bytes. Only offsets
 *		after the segments are accepted. *delta* can be as well
 *		positive (growing) as negative (shrinking).
 *
 * 		A call to this helper is susceptible to change the underlying
 * 		packet buffer. Therefore, at load time, all checks on pointers
 * 		previously done by the verifier are invalidated and must be
 * 		performed again, if the helper is used in combination with
 * 		direct packet access.
 *	Return
 * 		0 on success, or a negative error in case of failure.
 *
 * int bpf_lwt_seg6_action(struct sk_buff *skb, u32 action, void *param, u32 param_len)
 *	Description
 *		Apply an IPv6 Segment Routing action of type *action* to the
 *		packet associated to *skb*. Each action takes a parameter
 *		contained at address *param*, and of length *param_len* bytes.
 *		*action* can be one of:
 *
 *		**SEG6_LOCAL_ACTION_END_X**
 *			End.X action: Endpoint with Layer-3 cross-connect.
 *			Type of *param*: **struct in6_addr**.
 *		**SEG6_LOCAL_ACTION_END_T**
 *			End.T action: Endpoint with specific IPv6 table lookup.
 *			Type of *param*: **int**.
 *		**SEG6_LOCAL_ACTION_END_B6**
 *			End.B6 action: Endpoint bound to an SRv6 policy.
 *			Type of *param*: **struct ipv6_sr_hdr**.
 *		**SEG6_LOCAL_ACTION_END_B6_ENCAP**
 *			End.B6.Encap action: Endpoint bound to an SRv6
 *			encapsulation policy.
 *			Type of *param*: **struct ipv6_sr_hdr**.
 *
 * 		A call to this helper is susceptible to change the underlying
 * 		packet buffer. Therefore, at load time, all checks on pointers
 * 		previously done by the verifier are invalidated and must be
 * 		performed again, if the helper is used in combination with
 * 		direct packet access.
 *	Return
 * 		0 on success, or a negative error in case of failure.
 *
 * int bpf_rc_repeat(void *ctx)
 *	Description
 *		This helper is used in programs implementing IR decoding, to
 *		report a successfully decoded repeat key message. This delays
 *		the generation of a key up event for previously generated
 *		key down event.
 *
 *		Some IR protocols like NEC have a special IR message for
 *		repeating last button, for when a button is held down.
 *
 *		The *ctx* should point to the lirc sample as passed into
 *		the program.
 *
 *		This helper is only available is the kernel was compiled with
 *		the **CONFIG_BPF_LIRC_MODE2** configuration option set to
 *		"**y**".
 *	Return
 *		0
 *
 * int bpf_rc_keydown(void *ctx, u32 protocol, u64 scancode, u32 toggle)
 *	Description
 *		This helper is used in programs implementing IR decoding, to
 *		report a successfully decoded key press with *scancode*,
 *		*toggle* value in the given *protocol*. The scancode will be
 *		translated to a keycode using the rc keymap, and reported as
 *		an input key down event. After a period a key up event is
 *		generated. This period can be extended by calling either
 *		**bpf_rc_keydown**\ () again with the same values, or calling
 *		**bpf_rc_repeat**\ ().
 *
 *		Some protocols include a toggle bit, in case the button	was
 *		released and pressed again between consecutive scancodes.
 *
 *		The *ctx* should point to the lirc sample as passed into
 *		the program.
 *
 *		The *protocol* is the decoded protocol number (see
 *		**enum rc_proto** for some predefined values).
 *
 *		This helper is only available is the kernel was compiled with
 *		the **CONFIG_BPF_LIRC_MODE2** configuration option set to
 *		"**y**".
 *	Return
 *		0
 *
 * u64 bpf_skb_cgroup_id(struct sk_buff *skb)
 * 	Description
 * 		Return the cgroup v2 id of the socket associated with the *skb*.
 * 		This is roughly similar to the **bpf_get_cgroup_classid**\ ()
 * 		helper for cgroup v1 by providing a tag resp. identifier that
 * 		can be matched on or used for map lookups e.g. to implement
 * 		policy. The cgroup v2 id of a given path in the hierarchy is
 * 		exposed in user space through the f_handle API in order to get
 * 		to the same 64-bit id.
 *
 * 		This helper can be used on TC egress path, but not on ingress,
 * 		and is available only if the kernel was compiled with the
 * 		**CONFIG_SOCK_CGROUP_DATA** configuration option.
 * 	Return
 * 		The id is returned or 0 in case the id could not be retrieved.
 *
 * u64 bpf_get_current_cgroup_id(void)
 * 	Return
 * 		A 64-bit integer containing the current cgroup id based
 * 		on the cgroup within which the current task is running.
 *
 * void *bpf_get_local_storage(void *map, u64 flags)
 *	Description
 *		Get the pointer to the local storage area.
 *		The type and the size of the local storage is defined
 *		by the *map* argument.
 *		The *flags* meaning is specific for each map type,
 *		and has to be 0 for cgroup local storage.
 *
 *		Depending on the BPF program type, a local storage area
 *		can be shared between multiple instances of the BPF program,
 *		running simultaneously.
 *
 *		A user should care about the synchronization by himself.
 *		For example, by using the **BPF_STX_XADD** instruction to alter
 *		the shared data.
 *	Return
 *		A pointer to the local storage area.
 *
 * int bpf_sk_select_reuseport(struct sk_reuseport_md *reuse, struct bpf_map *map, void *key, u64 flags)
 *	Description
 *		Select a **SO_REUSEPORT** socket from a
 *		**BPF_MAP_TYPE_REUSEPORT_ARRAY** *map*.
 *		It checks the selected socket is matching the incoming
 *		request in the socket buffer.
 *	Return
 *		0 on success, or a negative error in case of failure.
 *
 * u64 bpf_skb_ancestor_cgroup_id(struct sk_buff *skb, int ancestor_level)
 *	Description
 *		Return id of cgroup v2 that is ancestor of cgroup associated
 *		with the *skb* at the *ancestor_level*.  The root cgroup is at
 *		*ancestor_level* zero and each step down the hierarchy
 *		increments the level. If *ancestor_level* == level of cgroup
 *		associated with *skb*, then return value will be same as that
 *		of **bpf_skb_cgroup_id**\ ().
 *
 *		The helper is useful to implement policies based on cgroups
 *		that are upper in hierarchy than immediate cgroup associated
 *		with *skb*.
 *
 *		The format of returned id and helper limitations are same as in
 *		**bpf_skb_cgroup_id**\ ().
 *	Return
 *		The id is returned or 0 in case the id could not be retrieved.
 *
 * struct bpf_sock *bpf_sk_lookup_tcp(void *ctx, struct bpf_sock_tuple *tuple, u32 tuple_size, u64 netns, u64 flags)
 *	Description
 *		Look for TCP socket matching *tuple*, optionally in a child
 *		network namespace *netns*. The return value must be checked,
 *		and if non-**NULL**, released via **bpf_sk_release**\ ().
 *
 *		The *ctx* should point to the context of the program, such as
 *		the skb or socket (depending on the hook in use). This is used
 *		to determine the base network namespace for the lookup.
 *
 *		*tuple_size* must be one of:
 *
 *		**sizeof**\ (*tuple*\ **->ipv4**)
 *			Look for an IPv4 socket.
 *		**sizeof**\ (*tuple*\ **->ipv6**)
 *			Look for an IPv6 socket.
 *
 *		If the *netns* is a negative signed 32-bit integer, then the
 *		socket lookup table in the netns associated with the *ctx* will
 *		will be used. For the TC hooks, this is the netns of the device
 *		in the skb. For socket hooks, this is the netns of the socket.
 *		If *netns* is any other signed 32-bit value greater than or
 *		equal to zero then it specifies the ID of the netns relative to
 *		the netns associated with the *ctx*. *netns* values beyond the
 *		range of 32-bit integers are reserved for future use.
 *
 *		All values for *flags* are reserved for future usage, and must
 *		be left at zero.
 *
 *		This helper is available only if the kernel was compiled with
 *		**CONFIG_NET** configuration option.
 *	Return
 *		Pointer to **struct bpf_sock**, or **NULL** in case of failure.
 *		For sockets with reuseport option, the **struct bpf_sock**
<<<<<<< HEAD
 *		result is from **reuse->socks**\ [] using the hash of the tuple.
=======
 *		result is from *reuse*\ **->socks**\ [] using the hash of the
 *		tuple.
>>>>>>> 0ecfebd2
 *
 * struct bpf_sock *bpf_sk_lookup_udp(void *ctx, struct bpf_sock_tuple *tuple, u32 tuple_size, u64 netns, u64 flags)
 *	Description
 *		Look for UDP socket matching *tuple*, optionally in a child
 *		network namespace *netns*. The return value must be checked,
 *		and if non-**NULL**, released via **bpf_sk_release**\ ().
 *
 *		The *ctx* should point to the context of the program, such as
 *		the skb or socket (depending on the hook in use). This is used
 *		to determine the base network namespace for the lookup.
 *
 *		*tuple_size* must be one of:
 *
 *		**sizeof**\ (*tuple*\ **->ipv4**)
 *			Look for an IPv4 socket.
 *		**sizeof**\ (*tuple*\ **->ipv6**)
 *			Look for an IPv6 socket.
 *
 *		If the *netns* is a negative signed 32-bit integer, then the
 *		socket lookup table in the netns associated with the *ctx* will
 *		will be used. For the TC hooks, this is the netns of the device
 *		in the skb. For socket hooks, this is the netns of the socket.
 *		If *netns* is any other signed 32-bit value greater than or
 *		equal to zero then it specifies the ID of the netns relative to
 *		the netns associated with the *ctx*. *netns* values beyond the
 *		range of 32-bit integers are reserved for future use.
 *
 *		All values for *flags* are reserved for future usage, and must
 *		be left at zero.
 *
 *		This helper is available only if the kernel was compiled with
 *		**CONFIG_NET** configuration option.
 *	Return
 *		Pointer to **struct bpf_sock**, or **NULL** in case of failure.
 *		For sockets with reuseport option, the **struct bpf_sock**
<<<<<<< HEAD
 *		result is from **reuse->socks**\ [] using the hash of the tuple.
=======
 *		result is from *reuse*\ **->socks**\ [] using the hash of the
 *		tuple.
>>>>>>> 0ecfebd2
 *
 * int bpf_sk_release(struct bpf_sock *sock)
 *	Description
 *		Release the reference held by *sock*. *sock* must be a
 *		non-**NULL** pointer that was returned from
 *		**bpf_sk_lookup_xxx**\ ().
 *	Return
 *		0 on success, or a negative error in case of failure.
 *
 * int bpf_map_push_elem(struct bpf_map *map, const void *value, u64 flags)
 * 	Description
 * 		Push an element *value* in *map*. *flags* is one of:
 *
 * 		**BPF_EXIST**
 * 			If the queue/stack is full, the oldest element is
 * 			removed to make room for this.
 * 	Return
 * 		0 on success, or a negative error in case of failure.
 *
 * int bpf_map_pop_elem(struct bpf_map *map, void *value)
 * 	Description
 * 		Pop an element from *map*.
 * 	Return
 * 		0 on success, or a negative error in case of failure.
 *
 * int bpf_map_peek_elem(struct bpf_map *map, void *value)
 * 	Description
 * 		Get an element from *map* without removing it.
 * 	Return
 * 		0 on success, or a negative error in case of failure.
 *
 * int bpf_msg_push_data(struct sk_buff *skb, u32 start, u32 len, u64 flags)
 *	Description
 *		For socket policies, insert *len* bytes into *msg* at offset
 *		*start*.
 *
 *		If a program of type **BPF_PROG_TYPE_SK_MSG** is run on a
 *		*msg* it may want to insert metadata or options into the *msg*.
 *		This can later be read and used by any of the lower layer BPF
 *		hooks.
 *
 *		This helper may fail if under memory pressure (a malloc
 *		fails) in these cases BPF programs will get an appropriate
 *		error and BPF programs will need to handle them.
 *	Return
 *		0 on success, or a negative error in case of failure.
 *
 * int bpf_msg_pop_data(struct sk_msg_buff *msg, u32 start, u32 pop, u64 flags)
 *	Description
 *		Will remove *pop* bytes from a *msg* starting at byte *start*.
 *		This may result in **ENOMEM** errors under certain situations if
 *		an allocation and copy are required due to a full ring buffer.
 *		However, the helper will try to avoid doing the allocation
 *		if possible. Other errors can occur if input parameters are
 *		invalid either due to *start* byte not being valid part of *msg*
 *		payload and/or *pop* value being to large.
 *	Return
 *		0 on success, or a negative error in case of failure.
 *
 * int bpf_rc_pointer_rel(void *ctx, s32 rel_x, s32 rel_y)
 *	Description
 *		This helper is used in programs implementing IR decoding, to
 *		report a successfully decoded pointer movement.
 *
 *		The *ctx* should point to the lirc sample as passed into
 *		the program.
 *
 *		This helper is only available is the kernel was compiled with
 *		the **CONFIG_BPF_LIRC_MODE2** configuration option set to
 *		"**y**".
 *	Return
 *		0
 *
 * int bpf_spin_lock(struct bpf_spin_lock *lock)
 *	Description
 *		Acquire a spinlock represented by the pointer *lock*, which is
 *		stored as part of a value of a map. Taking the lock allows to
 *		safely update the rest of the fields in that value. The
 *		spinlock can (and must) later be released with a call to
 *		**bpf_spin_unlock**\ (\ *lock*\ ).
 *
 *		Spinlocks in BPF programs come with a number of restrictions
 *		and constraints:
 *
 *		* **bpf_spin_lock** objects are only allowed inside maps of
 *		  types **BPF_MAP_TYPE_HASH** and **BPF_MAP_TYPE_ARRAY** (this
 *		  list could be extended in the future).
 *		* BTF description of the map is mandatory.
 *		* The BPF program can take ONE lock at a time, since taking two
 *		  or more could cause dead locks.
 *		* Only one **struct bpf_spin_lock** is allowed per map element.
 *		* When the lock is taken, calls (either BPF to BPF or helpers)
 *		  are not allowed.
 *		* The **BPF_LD_ABS** and **BPF_LD_IND** instructions are not
 *		  allowed inside a spinlock-ed region.
 *		* The BPF program MUST call **bpf_spin_unlock**\ () to release
 *		  the lock, on all execution paths, before it returns.
 *		* The BPF program can access **struct bpf_spin_lock** only via
 *		  the **bpf_spin_lock**\ () and **bpf_spin_unlock**\ ()
 *		  helpers. Loading or storing data into the **struct
 *		  bpf_spin_lock** *lock*\ **;** field of a map is not allowed.
 *		* To use the **bpf_spin_lock**\ () helper, the BTF description
 *		  of the map value must be a struct and have **struct
 *		  bpf_spin_lock** *anyname*\ **;** field at the top level.
 *		  Nested lock inside another struct is not allowed.
 *		* The **struct bpf_spin_lock** *lock* field in a map value must
 *		  be aligned on a multiple of 4 bytes in that value.
 *		* Syscall with command **BPF_MAP_LOOKUP_ELEM** does not copy
 *		  the **bpf_spin_lock** field to user space.
 *		* Syscall with command **BPF_MAP_UPDATE_ELEM**, or update from
 *		  a BPF program, do not update the **bpf_spin_lock** field.
 *		* **bpf_spin_lock** cannot be on the stack or inside a
 *		  networking packet (it can only be inside of a map values).
 *		* **bpf_spin_lock** is available to root only.
 *		* Tracing programs and socket filter programs cannot use
 *		  **bpf_spin_lock**\ () due to insufficient preemption checks
 *		  (but this may change in the future).
 *		* **bpf_spin_lock** is not allowed in inner maps of map-in-map.
 *	Return
 *		0
 *
 * int bpf_spin_unlock(struct bpf_spin_lock *lock)
 *	Description
 *		Release the *lock* previously locked by a call to
 *		**bpf_spin_lock**\ (\ *lock*\ ).
 *	Return
 *		0
 *
 * struct bpf_sock *bpf_sk_fullsock(struct bpf_sock *sk)
 *	Description
 *		This helper gets a **struct bpf_sock** pointer such
 *		that all the fields in this **bpf_sock** can be accessed.
 *	Return
 *		A **struct bpf_sock** pointer on success, or **NULL** in
 *		case of failure.
 *
 * struct bpf_tcp_sock *bpf_tcp_sock(struct bpf_sock *sk)
 *	Description
 *		This helper gets a **struct bpf_tcp_sock** pointer from a
 *		**struct bpf_sock** pointer.
 *	Return
 *		A **struct bpf_tcp_sock** pointer on success, or **NULL** in
 *		case of failure.
 *
 * int bpf_skb_ecn_set_ce(struct sk_buf *skb)
 *	Description
 *		Set ECN (Explicit Congestion Notification) field of IP header
 *		to **CE** (Congestion Encountered) if current value is **ECT**
 *		(ECN Capable Transport). Otherwise, do nothing. Works with IPv6
 *		and IPv4.
 *	Return
 *		1 if the **CE** flag is set (either by the current helper call
 *		or because it was already present), 0 if it is not set.
 *
 * struct bpf_sock *bpf_get_listener_sock(struct bpf_sock *sk)
 *	Description
 *		Return a **struct bpf_sock** pointer in **TCP_LISTEN** state.
 *		**bpf_sk_release**\ () is unnecessary and not allowed.
 *	Return
 *		A **struct bpf_sock** pointer on success, or **NULL** in
 *		case of failure.
<<<<<<< HEAD
=======
 *
 * struct bpf_sock *bpf_skc_lookup_tcp(void *ctx, struct bpf_sock_tuple *tuple, u32 tuple_size, u64 netns, u64 flags)
 *	Description
 *		Look for TCP socket matching *tuple*, optionally in a child
 *		network namespace *netns*. The return value must be checked,
 *		and if non-**NULL**, released via **bpf_sk_release**\ ().
 *
 *		This function is identical to **bpf_sk_lookup_tcp**\ (), except
 *		that it also returns timewait or request sockets. Use
 *		**bpf_sk_fullsock**\ () or **bpf_tcp_sock**\ () to access the
 *		full structure.
 *
 *		This helper is available only if the kernel was compiled with
 *		**CONFIG_NET** configuration option.
 *	Return
 *		Pointer to **struct bpf_sock**, or **NULL** in case of failure.
 *		For sockets with reuseport option, the **struct bpf_sock**
 *		result is from *reuse*\ **->socks**\ [] using the hash of the
 *		tuple.
 *
 * int bpf_tcp_check_syncookie(struct bpf_sock *sk, void *iph, u32 iph_len, struct tcphdr *th, u32 th_len)
 * 	Description
 * 		Check whether *iph* and *th* contain a valid SYN cookie ACK for
 * 		the listening socket in *sk*.
 *
 * 		*iph* points to the start of the IPv4 or IPv6 header, while
 * 		*iph_len* contains **sizeof**\ (**struct iphdr**) or
 * 		**sizeof**\ (**struct ip6hdr**).
 *
 * 		*th* points to the start of the TCP header, while *th_len*
 * 		contains **sizeof**\ (**struct tcphdr**).
 *
 * 	Return
 * 		0 if *iph* and *th* are a valid SYN cookie ACK, or a negative
 * 		error otherwise.
 *
 * int bpf_sysctl_get_name(struct bpf_sysctl *ctx, char *buf, size_t buf_len, u64 flags)
 *	Description
 *		Get name of sysctl in /proc/sys/ and copy it into provided by
 *		program buffer *buf* of size *buf_len*.
 *
 *		The buffer is always NUL terminated, unless it's zero-sized.
 *
 *		If *flags* is zero, full name (e.g. "net/ipv4/tcp_mem") is
 *		copied. Use **BPF_F_SYSCTL_BASE_NAME** flag to copy base name
 *		only (e.g. "tcp_mem").
 *	Return
 *		Number of character copied (not including the trailing NUL).
 *
 *		**-E2BIG** if the buffer wasn't big enough (*buf* will contain
 *		truncated name in this case).
 *
 * int bpf_sysctl_get_current_value(struct bpf_sysctl *ctx, char *buf, size_t buf_len)
 *	Description
 *		Get current value of sysctl as it is presented in /proc/sys
 *		(incl. newline, etc), and copy it as a string into provided
 *		by program buffer *buf* of size *buf_len*.
 *
 *		The whole value is copied, no matter what file position user
 *		space issued e.g. sys_read at.
 *
 *		The buffer is always NUL terminated, unless it's zero-sized.
 *	Return
 *		Number of character copied (not including the trailing NUL).
 *
 *		**-E2BIG** if the buffer wasn't big enough (*buf* will contain
 *		truncated name in this case).
 *
 *		**-EINVAL** if current value was unavailable, e.g. because
 *		sysctl is uninitialized and read returns -EIO for it.
 *
 * int bpf_sysctl_get_new_value(struct bpf_sysctl *ctx, char *buf, size_t buf_len)
 *	Description
 *		Get new value being written by user space to sysctl (before
 *		the actual write happens) and copy it as a string into
 *		provided by program buffer *buf* of size *buf_len*.
 *
 *		User space may write new value at file position > 0.
 *
 *		The buffer is always NUL terminated, unless it's zero-sized.
 *	Return
 *		Number of character copied (not including the trailing NUL).
 *
 *		**-E2BIG** if the buffer wasn't big enough (*buf* will contain
 *		truncated name in this case).
 *
 *		**-EINVAL** if sysctl is being read.
 *
 * int bpf_sysctl_set_new_value(struct bpf_sysctl *ctx, const char *buf, size_t buf_len)
 *	Description
 *		Override new value being written by user space to sysctl with
 *		value provided by program in buffer *buf* of size *buf_len*.
 *
 *		*buf* should contain a string in same form as provided by user
 *		space on sysctl write.
 *
 *		User space may write new value at file position > 0. To override
 *		the whole sysctl value file position should be set to zero.
 *	Return
 *		0 on success.
 *
 *		**-E2BIG** if the *buf_len* is too big.
 *
 *		**-EINVAL** if sysctl is being read.
 *
 * int bpf_strtol(const char *buf, size_t buf_len, u64 flags, long *res)
 *	Description
 *		Convert the initial part of the string from buffer *buf* of
 *		size *buf_len* to a long integer according to the given base
 *		and save the result in *res*.
 *
 *		The string may begin with an arbitrary amount of white space
 *		(as determined by **isspace**\ (3)) followed by a single
 *		optional '**-**' sign.
 *
 *		Five least significant bits of *flags* encode base, other bits
 *		are currently unused.
 *
 *		Base must be either 8, 10, 16 or 0 to detect it automatically
 *		similar to user space **strtol**\ (3).
 *	Return
 *		Number of characters consumed on success. Must be positive but
 *		no more than *buf_len*.
 *
 *		**-EINVAL** if no valid digits were found or unsupported base
 *		was provided.
 *
 *		**-ERANGE** if resulting value was out of range.
 *
 * int bpf_strtoul(const char *buf, size_t buf_len, u64 flags, unsigned long *res)
 *	Description
 *		Convert the initial part of the string from buffer *buf* of
 *		size *buf_len* to an unsigned long integer according to the
 *		given base and save the result in *res*.
 *
 *		The string may begin with an arbitrary amount of white space
 *		(as determined by **isspace**\ (3)).
 *
 *		Five least significant bits of *flags* encode base, other bits
 *		are currently unused.
 *
 *		Base must be either 8, 10, 16 or 0 to detect it automatically
 *		similar to user space **strtoul**\ (3).
 *	Return
 *		Number of characters consumed on success. Must be positive but
 *		no more than *buf_len*.
 *
 *		**-EINVAL** if no valid digits were found or unsupported base
 *		was provided.
 *
 *		**-ERANGE** if resulting value was out of range.
 *
 * void *bpf_sk_storage_get(struct bpf_map *map, struct bpf_sock *sk, void *value, u64 flags)
 *	Description
 *		Get a bpf-local-storage from a *sk*.
 *
 *		Logically, it could be thought of getting the value from
 *		a *map* with *sk* as the **key**.  From this
 *		perspective,  the usage is not much different from
 *		**bpf_map_lookup_elem**\ (*map*, **&**\ *sk*) except this
 *		helper enforces the key must be a full socket and the map must
 *		be a **BPF_MAP_TYPE_SK_STORAGE** also.
 *
 *		Underneath, the value is stored locally at *sk* instead of
 *		the *map*.  The *map* is used as the bpf-local-storage
 *		"type". The bpf-local-storage "type" (i.e. the *map*) is
 *		searched against all bpf-local-storages residing at *sk*.
 *
 *		An optional *flags* (**BPF_SK_STORAGE_GET_F_CREATE**) can be
 *		used such that a new bpf-local-storage will be
 *		created if one does not exist.  *value* can be used
 *		together with **BPF_SK_STORAGE_GET_F_CREATE** to specify
 *		the initial value of a bpf-local-storage.  If *value* is
 *		**NULL**, the new bpf-local-storage will be zero initialized.
 *	Return
 *		A bpf-local-storage pointer is returned on success.
 *
 *		**NULL** if not found or there was an error in adding
 *		a new bpf-local-storage.
 *
 * int bpf_sk_storage_delete(struct bpf_map *map, struct bpf_sock *sk)
 *	Description
 *		Delete a bpf-local-storage from a *sk*.
 *	Return
 *		0 on success.
 *
 *		**-ENOENT** if the bpf-local-storage cannot be found.
>>>>>>> 0ecfebd2
 */
#define __BPF_FUNC_MAPPER(FN)		\
	FN(unspec),			\
	FN(map_lookup_elem),		\
	FN(map_update_elem),		\
	FN(map_delete_elem),		\
	FN(probe_read),			\
	FN(ktime_get_ns),		\
	FN(trace_printk),		\
	FN(get_prandom_u32),		\
	FN(get_smp_processor_id),	\
	FN(skb_store_bytes),		\
	FN(l3_csum_replace),		\
	FN(l4_csum_replace),		\
	FN(tail_call),			\
	FN(clone_redirect),		\
	FN(get_current_pid_tgid),	\
	FN(get_current_uid_gid),	\
	FN(get_current_comm),		\
	FN(get_cgroup_classid),		\
	FN(skb_vlan_push),		\
	FN(skb_vlan_pop),		\
	FN(skb_get_tunnel_key),		\
	FN(skb_set_tunnel_key),		\
	FN(perf_event_read),		\
	FN(redirect),			\
	FN(get_route_realm),		\
	FN(perf_event_output),		\
	FN(skb_load_bytes),		\
	FN(get_stackid),		\
	FN(csum_diff),			\
	FN(skb_get_tunnel_opt),		\
	FN(skb_set_tunnel_opt),		\
	FN(skb_change_proto),		\
	FN(skb_change_type),		\
	FN(skb_under_cgroup),		\
	FN(get_hash_recalc),		\
	FN(get_current_task),		\
	FN(probe_write_user),		\
	FN(current_task_under_cgroup),	\
	FN(skb_change_tail),		\
	FN(skb_pull_data),		\
	FN(csum_update),		\
	FN(set_hash_invalid),		\
	FN(get_numa_node_id),		\
	FN(skb_change_head),		\
	FN(xdp_adjust_head),		\
	FN(probe_read_str),		\
	FN(get_socket_cookie),		\
	FN(get_socket_uid),		\
	FN(set_hash),			\
	FN(setsockopt),			\
	FN(skb_adjust_room),		\
	FN(redirect_map),		\
	FN(sk_redirect_map),		\
	FN(sock_map_update),		\
	FN(xdp_adjust_meta),		\
	FN(perf_event_read_value),	\
	FN(perf_prog_read_value),	\
	FN(getsockopt),			\
	FN(override_return),		\
	FN(sock_ops_cb_flags_set),	\
	FN(msg_redirect_map),		\
	FN(msg_apply_bytes),		\
	FN(msg_cork_bytes),		\
	FN(msg_pull_data),		\
	FN(bind),			\
	FN(xdp_adjust_tail),		\
	FN(skb_get_xfrm_state),		\
	FN(get_stack),			\
	FN(skb_load_bytes_relative),	\
	FN(fib_lookup),			\
	FN(sock_hash_update),		\
	FN(msg_redirect_hash),		\
	FN(sk_redirect_hash),		\
	FN(lwt_push_encap),		\
	FN(lwt_seg6_store_bytes),	\
	FN(lwt_seg6_adjust_srh),	\
	FN(lwt_seg6_action),		\
	FN(rc_repeat),			\
	FN(rc_keydown),			\
	FN(skb_cgroup_id),		\
	FN(get_current_cgroup_id),	\
	FN(get_local_storage),		\
	FN(sk_select_reuseport),	\
	FN(skb_ancestor_cgroup_id),	\
	FN(sk_lookup_tcp),		\
	FN(sk_lookup_udp),		\
	FN(sk_release),			\
	FN(map_push_elem),		\
	FN(map_pop_elem),		\
	FN(map_peek_elem),		\
	FN(msg_push_data),		\
	FN(msg_pop_data),		\
	FN(rc_pointer_rel),		\
	FN(spin_lock),			\
	FN(spin_unlock),		\
	FN(sk_fullsock),		\
	FN(tcp_sock),			\
	FN(skb_ecn_set_ce),		\
<<<<<<< HEAD
	FN(get_listener_sock),
=======
	FN(get_listener_sock),		\
	FN(skc_lookup_tcp),		\
	FN(tcp_check_syncookie),	\
	FN(sysctl_get_name),		\
	FN(sysctl_get_current_value),	\
	FN(sysctl_get_new_value),	\
	FN(sysctl_set_new_value),	\
	FN(strtol),			\
	FN(strtoul),			\
	FN(sk_storage_get),		\
	FN(sk_storage_delete),
>>>>>>> 0ecfebd2

/* integer value in 'imm' field of BPF_CALL instruction selects which helper
 * function eBPF program intends to call
 */
#define __BPF_ENUM_FN(x) BPF_FUNC_ ## x
enum bpf_func_id {
	__BPF_FUNC_MAPPER(__BPF_ENUM_FN)
	__BPF_FUNC_MAX_ID,
};
#undef __BPF_ENUM_FN

/* All flags used by eBPF helper functions, placed here. */

/* BPF_FUNC_skb_store_bytes flags. */
#define BPF_F_RECOMPUTE_CSUM		(1ULL << 0)
#define BPF_F_INVALIDATE_HASH		(1ULL << 1)

/* BPF_FUNC_l3_csum_replace and BPF_FUNC_l4_csum_replace flags.
 * First 4 bits are for passing the header field size.
 */
#define BPF_F_HDR_FIELD_MASK		0xfULL

/* BPF_FUNC_l4_csum_replace flags. */
#define BPF_F_PSEUDO_HDR		(1ULL << 4)
#define BPF_F_MARK_MANGLED_0		(1ULL << 5)
#define BPF_F_MARK_ENFORCE		(1ULL << 6)

/* BPF_FUNC_clone_redirect and BPF_FUNC_redirect flags. */
#define BPF_F_INGRESS			(1ULL << 0)

/* BPF_FUNC_skb_set_tunnel_key and BPF_FUNC_skb_get_tunnel_key flags. */
#define BPF_F_TUNINFO_IPV6		(1ULL << 0)

/* flags for both BPF_FUNC_get_stackid and BPF_FUNC_get_stack. */
#define BPF_F_SKIP_FIELD_MASK		0xffULL
#define BPF_F_USER_STACK		(1ULL << 8)
/* flags used by BPF_FUNC_get_stackid only. */
#define BPF_F_FAST_STACK_CMP		(1ULL << 9)
#define BPF_F_REUSE_STACKID		(1ULL << 10)
/* flags used by BPF_FUNC_get_stack only. */
#define BPF_F_USER_BUILD_ID		(1ULL << 11)

/* BPF_FUNC_skb_set_tunnel_key flags. */
#define BPF_F_ZERO_CSUM_TX		(1ULL << 1)
#define BPF_F_DONT_FRAGMENT		(1ULL << 2)
#define BPF_F_SEQ_NUMBER		(1ULL << 3)

/* BPF_FUNC_perf_event_output, BPF_FUNC_perf_event_read and
 * BPF_FUNC_perf_event_read_value flags.
 */
#define BPF_F_INDEX_MASK		0xffffffffULL
#define BPF_F_CURRENT_CPU		BPF_F_INDEX_MASK
/* BPF_FUNC_perf_event_output for sk_buff input context. */
#define BPF_F_CTXLEN_MASK		(0xfffffULL << 32)

/* Current network namespace */
#define BPF_F_CURRENT_NETNS		(-1L)

/* BPF_FUNC_skb_adjust_room flags. */
#define BPF_F_ADJ_ROOM_FIXED_GSO	(1ULL << 0)

#define BPF_ADJ_ROOM_ENCAP_L2_MASK	0xff
#define BPF_ADJ_ROOM_ENCAP_L2_SHIFT	56

#define BPF_F_ADJ_ROOM_ENCAP_L3_IPV4	(1ULL << 1)
#define BPF_F_ADJ_ROOM_ENCAP_L3_IPV6	(1ULL << 2)
#define BPF_F_ADJ_ROOM_ENCAP_L4_GRE	(1ULL << 3)
#define BPF_F_ADJ_ROOM_ENCAP_L4_UDP	(1ULL << 4)
#define BPF_F_ADJ_ROOM_ENCAP_L2(len)	(((__u64)len & \
					  BPF_ADJ_ROOM_ENCAP_L2_MASK) \
					 << BPF_ADJ_ROOM_ENCAP_L2_SHIFT)

/* BPF_FUNC_sysctl_get_name flags. */
#define BPF_F_SYSCTL_BASE_NAME		(1ULL << 0)

/* BPF_FUNC_sk_storage_get flags */
#define BPF_SK_STORAGE_GET_F_CREATE	(1ULL << 0)

/* Mode for BPF_FUNC_skb_adjust_room helper. */
enum bpf_adj_room_mode {
	BPF_ADJ_ROOM_NET,
	BPF_ADJ_ROOM_MAC,
};

/* Mode for BPF_FUNC_skb_load_bytes_relative helper. */
enum bpf_hdr_start_off {
	BPF_HDR_START_MAC,
	BPF_HDR_START_NET,
};

/* Encapsulation type for BPF_FUNC_lwt_push_encap helper. */
enum bpf_lwt_encap_mode {
	BPF_LWT_ENCAP_SEG6,
	BPF_LWT_ENCAP_SEG6_INLINE,
	BPF_LWT_ENCAP_IP,
};

#define __bpf_md_ptr(type, name)	\
union {					\
	type name;			\
	__u64 :64;			\
} __attribute__((aligned(8)))

/* user accessible mirror of in-kernel sk_buff.
 * new fields can only be added to the end of this structure
 */
struct __sk_buff {
	__u32 len;
	__u32 pkt_type;
	__u32 mark;
	__u32 queue_mapping;
	__u32 protocol;
	__u32 vlan_present;
	__u32 vlan_tci;
	__u32 vlan_proto;
	__u32 priority;
	__u32 ingress_ifindex;
	__u32 ifindex;
	__u32 tc_index;
	__u32 cb[5];
	__u32 hash;
	__u32 tc_classid;
	__u32 data;
	__u32 data_end;
	__u32 napi_id;

	/* Accessed by BPF_PROG_TYPE_sk_skb types from here to ... */
	__u32 family;
	__u32 remote_ip4;	/* Stored in network byte order */
	__u32 local_ip4;	/* Stored in network byte order */
	__u32 remote_ip6[4];	/* Stored in network byte order */
	__u32 local_ip6[4];	/* Stored in network byte order */
	__u32 remote_port;	/* Stored in network byte order */
	__u32 local_port;	/* stored in host byte order */
	/* ... here. */

	__u32 data_meta;
	__bpf_md_ptr(struct bpf_flow_keys *, flow_keys);
	__u64 tstamp;
	__u32 wire_len;
	__u32 gso_segs;
	__bpf_md_ptr(struct bpf_sock *, sk);
};

struct bpf_tunnel_key {
	__u32 tunnel_id;
	union {
		__u32 remote_ipv4;
		__u32 remote_ipv6[4];
	};
	__u8 tunnel_tos;
	__u8 tunnel_ttl;
	__u16 tunnel_ext;	/* Padding, future use. */
	__u32 tunnel_label;
};

/* user accessible mirror of in-kernel xfrm_state.
 * new fields can only be added to the end of this structure
 */
struct bpf_xfrm_state {
	__u32 reqid;
	__u32 spi;	/* Stored in network byte order */
	__u16 family;
	__u16 ext;	/* Padding, future use. */
	union {
		__u32 remote_ipv4;	/* Stored in network byte order */
		__u32 remote_ipv6[4];	/* Stored in network byte order */
	};
};

/* Generic BPF return codes which all BPF program types may support.
 * The values are binary compatible with their TC_ACT_* counter-part to
 * provide backwards compatibility with existing SCHED_CLS and SCHED_ACT
 * programs.
 *
 * XDP is handled seprately, see XDP_*.
 */
enum bpf_ret_code {
	BPF_OK = 0,
	/* 1 reserved */
	BPF_DROP = 2,
	/* 3-6 reserved */
	BPF_REDIRECT = 7,
	/* >127 are reserved for prog type specific return codes.
	 *
	 * BPF_LWT_REROUTE: used by BPF_PROG_TYPE_LWT_IN and
	 *    BPF_PROG_TYPE_LWT_XMIT to indicate that skb had been
	 *    changed and should be routed based on its new L3 header.
	 *    (This is an L3 redirect, as opposed to L2 redirect
	 *    represented by BPF_REDIRECT above).
	 */
	BPF_LWT_REROUTE = 128,
};

struct bpf_sock {
	__u32 bound_dev_if;
	__u32 family;
	__u32 type;
	__u32 protocol;
	__u32 mark;
	__u32 priority;
	/* IP address also allows 1 and 2 bytes access */
	__u32 src_ip4;
	__u32 src_ip6[4];
	__u32 src_port;		/* host byte order */
	__u32 dst_port;		/* network byte order */
	__u32 dst_ip4;
	__u32 dst_ip6[4];
	__u32 state;
};

struct bpf_tcp_sock {
	__u32 snd_cwnd;		/* Sending congestion window		*/
	__u32 srtt_us;		/* smoothed round trip time << 3 in usecs */
	__u32 rtt_min;
	__u32 snd_ssthresh;	/* Slow start size threshold		*/
	__u32 rcv_nxt;		/* What we want to receive next		*/
	__u32 snd_nxt;		/* Next sequence we send		*/
	__u32 snd_una;		/* First byte we want an ack for	*/
	__u32 mss_cache;	/* Cached effective mss, not including SACKS */
	__u32 ecn_flags;	/* ECN status bits.			*/
	__u32 rate_delivered;	/* saved rate sample: packets delivered */
	__u32 rate_interval_us;	/* saved rate sample: time elapsed */
	__u32 packets_out;	/* Packets which are "in flight"	*/
	__u32 retrans_out;	/* Retransmitted packets out		*/
	__u32 total_retrans;	/* Total retransmits for entire connection */
	__u32 segs_in;		/* RFC4898 tcpEStatsPerfSegsIn
				 * total number of segments in.
				 */
	__u32 data_segs_in;	/* RFC4898 tcpEStatsPerfDataSegsIn
				 * total number of data segments in.
<<<<<<< HEAD
				 */
	__u32 segs_out;		/* RFC4898 tcpEStatsPerfSegsOut
				 * The total number of segments sent.
				 */
	__u32 data_segs_out;	/* RFC4898 tcpEStatsPerfDataSegsOut
				 * total number of data segments sent.
				 */
	__u32 lost_out;		/* Lost packets			*/
	__u32 sacked_out;	/* SACK'd packets			*/
	__u64 bytes_received;	/* RFC4898 tcpEStatsAppHCThruOctetsReceived
				 * sum(delta(rcv_nxt)), or how many bytes
				 * were acked.
				 */
=======
				 */
	__u32 segs_out;		/* RFC4898 tcpEStatsPerfSegsOut
				 * The total number of segments sent.
				 */
	__u32 data_segs_out;	/* RFC4898 tcpEStatsPerfDataSegsOut
				 * total number of data segments sent.
				 */
	__u32 lost_out;		/* Lost packets			*/
	__u32 sacked_out;	/* SACK'd packets			*/
	__u64 bytes_received;	/* RFC4898 tcpEStatsAppHCThruOctetsReceived
				 * sum(delta(rcv_nxt)), or how many bytes
				 * were acked.
				 */
>>>>>>> 0ecfebd2
	__u64 bytes_acked;	/* RFC4898 tcpEStatsAppHCThruOctetsAcked
				 * sum(delta(snd_una)), or how many bytes
				 * were acked.
				 */
};

struct bpf_sock_tuple {
	union {
		struct {
			__be32 saddr;
			__be32 daddr;
			__be16 sport;
			__be16 dport;
		} ipv4;
		struct {
			__be32 saddr[4];
			__be32 daddr[4];
			__be16 sport;
			__be16 dport;
		} ipv6;
	};
};

#define XDP_PACKET_HEADROOM 256

/* User return codes for XDP prog type.
 * A valid XDP program must return one of these defined values. All other
 * return codes are reserved for future use. Unknown return codes will
 * result in packet drops and a warning via bpf_warn_invalid_xdp_action().
 */
enum xdp_action {
	XDP_ABORTED = 0,
	XDP_DROP,
	XDP_PASS,
	XDP_TX,
	XDP_REDIRECT,
};

/* user accessible metadata for XDP packet hook
 * new fields must be added to the end of this structure
 */
struct xdp_md {
	__u32 data;
	__u32 data_end;
	__u32 data_meta;
	/* Below access go through struct xdp_rxq_info */
	__u32 ingress_ifindex; /* rxq->dev->ifindex */
	__u32 rx_queue_index;  /* rxq->queue_index  */
};

enum sk_action {
	SK_DROP = 0,
	SK_PASS,
};

/* user accessible metadata for SK_MSG packet hook, new fields must
 * be added to the end of this structure
 */
struct sk_msg_md {
	__bpf_md_ptr(void *, data);
	__bpf_md_ptr(void *, data_end);

	__u32 family;
	__u32 remote_ip4;	/* Stored in network byte order */
	__u32 local_ip4;	/* Stored in network byte order */
	__u32 remote_ip6[4];	/* Stored in network byte order */
	__u32 local_ip6[4];	/* Stored in network byte order */
	__u32 remote_port;	/* Stored in network byte order */
	__u32 local_port;	/* stored in host byte order */
	__u32 size;		/* Total size of sk_msg */
};

struct sk_reuseport_md {
	/*
	 * Start of directly accessible data. It begins from
	 * the tcp/udp header.
	 */
	__bpf_md_ptr(void *, data);
	/* End of directly accessible data */
	__bpf_md_ptr(void *, data_end);
	/*
	 * Total length of packet (starting from the tcp/udp header).
	 * Note that the directly accessible bytes (data_end - data)
	 * could be less than this "len".  Those bytes could be
	 * indirectly read by a helper "bpf_skb_load_bytes()".
	 */
	__u32 len;
	/*
	 * Eth protocol in the mac header (network byte order). e.g.
	 * ETH_P_IP(0x0800) and ETH_P_IPV6(0x86DD)
	 */
	__u32 eth_protocol;
	__u32 ip_protocol;	/* IP protocol. e.g. IPPROTO_TCP, IPPROTO_UDP */
	__u32 bind_inany;	/* Is sock bound to an INANY address? */
	__u32 hash;		/* A hash of the packet 4 tuples */
};

#define BPF_TAG_SIZE	8

struct bpf_prog_info {
	__u32 type;
	__u32 id;
	__u8  tag[BPF_TAG_SIZE];
	__u32 jited_prog_len;
	__u32 xlated_prog_len;
	__aligned_u64 jited_prog_insns;
	__aligned_u64 xlated_prog_insns;
	__u64 load_time;	/* ns since boottime */
	__u32 created_by_uid;
	__u32 nr_map_ids;
	__aligned_u64 map_ids;
	char name[BPF_OBJ_NAME_LEN];
	__u32 ifindex;
	__u32 gpl_compatible:1;
	__u64 netns_dev;
	__u64 netns_ino;
	__u32 nr_jited_ksyms;
	__u32 nr_jited_func_lens;
	__aligned_u64 jited_ksyms;
	__aligned_u64 jited_func_lens;
	__u32 btf_id;
	__u32 func_info_rec_size;
	__aligned_u64 func_info;
	__u32 nr_func_info;
	__u32 nr_line_info;
	__aligned_u64 line_info;
	__aligned_u64 jited_line_info;
	__u32 nr_jited_line_info;
	__u32 line_info_rec_size;
	__u32 jited_line_info_rec_size;
	__u32 nr_prog_tags;
	__aligned_u64 prog_tags;
	__u64 run_time_ns;
	__u64 run_cnt;
} __attribute__((aligned(8)));

struct bpf_map_info {
	__u32 type;
	__u32 id;
	__u32 key_size;
	__u32 value_size;
	__u32 max_entries;
	__u32 map_flags;
	char  name[BPF_OBJ_NAME_LEN];
	__u32 ifindex;
	__u32 :32;
	__u64 netns_dev;
	__u64 netns_ino;
	__u32 btf_id;
	__u32 btf_key_type_id;
	__u32 btf_value_type_id;
} __attribute__((aligned(8)));

struct bpf_btf_info {
	__aligned_u64 btf;
	__u32 btf_size;
	__u32 id;
} __attribute__((aligned(8)));

/* User bpf_sock_addr struct to access socket fields and sockaddr struct passed
 * by user and intended to be used by socket (e.g. to bind to, depends on
 * attach attach type).
 */
struct bpf_sock_addr {
	__u32 user_family;	/* Allows 4-byte read, but no write. */
	__u32 user_ip4;		/* Allows 1,2,4-byte read and 4-byte write.
				 * Stored in network byte order.
				 */
	__u32 user_ip6[4];	/* Allows 1,2,4-byte read an 4-byte write.
				 * Stored in network byte order.
				 */
	__u32 user_port;	/* Allows 4-byte read and write.
				 * Stored in network byte order
				 */
	__u32 family;		/* Allows 4-byte read, but no write */
	__u32 type;		/* Allows 4-byte read, but no write */
	__u32 protocol;		/* Allows 4-byte read, but no write */
	__u32 msg_src_ip4;	/* Allows 1,2,4-byte read an 4-byte write.
				 * Stored in network byte order.
				 */
	__u32 msg_src_ip6[4];	/* Allows 1,2,4-byte read an 4-byte write.
				 * Stored in network byte order.
				 */
};

/* User bpf_sock_ops struct to access socket values and specify request ops
 * and their replies.
 * Some of this fields are in network (bigendian) byte order and may need
 * to be converted before use (bpf_ntohl() defined in samples/bpf/bpf_endian.h).
 * New fields can only be added at the end of this structure
 */
struct bpf_sock_ops {
	__u32 op;
	union {
		__u32 args[4];		/* Optionally passed to bpf program */
		__u32 reply;		/* Returned by bpf program	    */
		__u32 replylong[4];	/* Optionally returned by bpf prog  */
	};
	__u32 family;
	__u32 remote_ip4;	/* Stored in network byte order */
	__u32 local_ip4;	/* Stored in network byte order */
	__u32 remote_ip6[4];	/* Stored in network byte order */
	__u32 local_ip6[4];	/* Stored in network byte order */
	__u32 remote_port;	/* Stored in network byte order */
	__u32 local_port;	/* stored in host byte order */
	__u32 is_fullsock;	/* Some TCP fields are only valid if
				 * there is a full socket. If not, the
				 * fields read as zero.
				 */
	__u32 snd_cwnd;
	__u32 srtt_us;		/* Averaged RTT << 3 in usecs */
	__u32 bpf_sock_ops_cb_flags; /* flags defined in uapi/linux/tcp.h */
	__u32 state;
	__u32 rtt_min;
	__u32 snd_ssthresh;
	__u32 rcv_nxt;
	__u32 snd_nxt;
	__u32 snd_una;
	__u32 mss_cache;
	__u32 ecn_flags;
	__u32 rate_delivered;
	__u32 rate_interval_us;
	__u32 packets_out;
	__u32 retrans_out;
	__u32 total_retrans;
	__u32 segs_in;
	__u32 data_segs_in;
	__u32 segs_out;
	__u32 data_segs_out;
	__u32 lost_out;
	__u32 sacked_out;
	__u32 sk_txhash;
	__u64 bytes_received;
	__u64 bytes_acked;
};

/* Definitions for bpf_sock_ops_cb_flags */
#define BPF_SOCK_OPS_RTO_CB_FLAG	(1<<0)
#define BPF_SOCK_OPS_RETRANS_CB_FLAG	(1<<1)
#define BPF_SOCK_OPS_STATE_CB_FLAG	(1<<2)
#define BPF_SOCK_OPS_ALL_CB_FLAGS       0x7		/* Mask of all currently
							 * supported cb flags
							 */

/* List of known BPF sock_ops operators.
 * New entries can only be added at the end
 */
enum {
	BPF_SOCK_OPS_VOID,
	BPF_SOCK_OPS_TIMEOUT_INIT,	/* Should return SYN-RTO value to use or
					 * -1 if default value should be used
					 */
	BPF_SOCK_OPS_RWND_INIT,		/* Should return initial advertized
					 * window (in packets) or -1 if default
					 * value should be used
					 */
	BPF_SOCK_OPS_TCP_CONNECT_CB,	/* Calls BPF program right before an
					 * active connection is initialized
					 */
	BPF_SOCK_OPS_ACTIVE_ESTABLISHED_CB,	/* Calls BPF program when an
						 * active connection is
						 * established
						 */
	BPF_SOCK_OPS_PASSIVE_ESTABLISHED_CB,	/* Calls BPF program when a
						 * passive connection is
						 * established
						 */
	BPF_SOCK_OPS_NEEDS_ECN,		/* If connection's congestion control
					 * needs ECN
					 */
	BPF_SOCK_OPS_BASE_RTT,		/* Get base RTT. The correct value is
					 * based on the path and may be
					 * dependent on the congestion control
					 * algorithm. In general it indicates
					 * a congestion threshold. RTTs above
					 * this indicate congestion
					 */
	BPF_SOCK_OPS_RTO_CB,		/* Called when an RTO has triggered.
					 * Arg1: value of icsk_retransmits
					 * Arg2: value of icsk_rto
					 * Arg3: whether RTO has expired
					 */
	BPF_SOCK_OPS_RETRANS_CB,	/* Called when skb is retransmitted.
					 * Arg1: sequence number of 1st byte
					 * Arg2: # segments
					 * Arg3: return value of
					 *       tcp_transmit_skb (0 => success)
					 */
	BPF_SOCK_OPS_STATE_CB,		/* Called when TCP changes state.
					 * Arg1: old_state
					 * Arg2: new_state
					 */
	BPF_SOCK_OPS_TCP_LISTEN_CB,	/* Called on listen(2), right after
					 * socket transition to LISTEN state.
					 */
};

/* List of TCP states. There is a build check in net/ipv4/tcp.c to detect
 * changes between the TCP and BPF versions. Ideally this should never happen.
 * If it does, we need to add code to convert them before calling
 * the BPF sock_ops function.
 */
enum {
	BPF_TCP_ESTABLISHED = 1,
	BPF_TCP_SYN_SENT,
	BPF_TCP_SYN_RECV,
	BPF_TCP_FIN_WAIT1,
	BPF_TCP_FIN_WAIT2,
	BPF_TCP_TIME_WAIT,
	BPF_TCP_CLOSE,
	BPF_TCP_CLOSE_WAIT,
	BPF_TCP_LAST_ACK,
	BPF_TCP_LISTEN,
	BPF_TCP_CLOSING,	/* Now a valid state */
	BPF_TCP_NEW_SYN_RECV,

	BPF_TCP_MAX_STATES	/* Leave at the end! */
};

#define TCP_BPF_IW		1001	/* Set TCP initial congestion window */
#define TCP_BPF_SNDCWND_CLAMP	1002	/* Set sndcwnd_clamp */

struct bpf_perf_event_value {
	__u64 counter;
	__u64 enabled;
	__u64 running;
};

#define BPF_DEVCG_ACC_MKNOD	(1ULL << 0)
#define BPF_DEVCG_ACC_READ	(1ULL << 1)
#define BPF_DEVCG_ACC_WRITE	(1ULL << 2)

#define BPF_DEVCG_DEV_BLOCK	(1ULL << 0)
#define BPF_DEVCG_DEV_CHAR	(1ULL << 1)

struct bpf_cgroup_dev_ctx {
	/* access_type encoded as (BPF_DEVCG_ACC_* << 16) | BPF_DEVCG_DEV_* */
	__u32 access_type;
	__u32 major;
	__u32 minor;
};

struct bpf_raw_tracepoint_args {
	__u64 args[0];
};

/* DIRECT:  Skip the FIB rules and go to FIB table associated with device
 * OUTPUT:  Do lookup from egress perspective; default is ingress
 */
#define BPF_FIB_LOOKUP_DIRECT  (1U << 0)
#define BPF_FIB_LOOKUP_OUTPUT  (1U << 1)

enum {
	BPF_FIB_LKUP_RET_SUCCESS,      /* lookup successful */
	BPF_FIB_LKUP_RET_BLACKHOLE,    /* dest is blackholed; can be dropped */
	BPF_FIB_LKUP_RET_UNREACHABLE,  /* dest is unreachable; can be dropped */
	BPF_FIB_LKUP_RET_PROHIBIT,     /* dest not allowed; can be dropped */
	BPF_FIB_LKUP_RET_NOT_FWDED,    /* packet is not forwarded */
	BPF_FIB_LKUP_RET_FWD_DISABLED, /* fwding is not enabled on ingress */
	BPF_FIB_LKUP_RET_UNSUPP_LWT,   /* fwd requires encapsulation */
	BPF_FIB_LKUP_RET_NO_NEIGH,     /* no neighbor entry for nh */
	BPF_FIB_LKUP_RET_FRAG_NEEDED,  /* fragmentation required to fwd */
};

struct bpf_fib_lookup {
	/* input:  network family for lookup (AF_INET, AF_INET6)
	 * output: network family of egress nexthop
	 */
	__u8	family;

	/* set if lookup is to consider L4 data - e.g., FIB rules */
	__u8	l4_protocol;
	__be16	sport;
	__be16	dport;

	/* total length of packet from network header - used for MTU check */
	__u16	tot_len;

	/* input: L3 device index for lookup
	 * output: device index from FIB lookup
	 */
	__u32	ifindex;

	union {
		/* inputs to lookup */
		__u8	tos;		/* AF_INET  */
		__be32	flowinfo;	/* AF_INET6, flow_label + priority */

		/* output: metric of fib result (IPv4/IPv6 only) */
		__u32	rt_metric;
	};

	union {
		__be32		ipv4_src;
		__u32		ipv6_src[4];  /* in6_addr; network order */
	};

	/* input to bpf_fib_lookup, ipv{4,6}_dst is destination address in
	 * network header. output: bpf_fib_lookup sets to gateway address
	 * if FIB lookup returns gateway route
	 */
	union {
		__be32		ipv4_dst;
		__u32		ipv6_dst[4];  /* in6_addr; network order */
	};

	/* output */
	__be16	h_vlan_proto;
	__be16	h_vlan_TCI;
	__u8	smac[6];     /* ETH_ALEN */
	__u8	dmac[6];     /* ETH_ALEN */
};

enum bpf_task_fd_type {
	BPF_FD_TYPE_RAW_TRACEPOINT,	/* tp name */
	BPF_FD_TYPE_TRACEPOINT,		/* tp name */
	BPF_FD_TYPE_KPROBE,		/* (symbol + offset) or addr */
	BPF_FD_TYPE_KRETPROBE,		/* (symbol + offset) or addr */
	BPF_FD_TYPE_UPROBE,		/* filename + offset */
	BPF_FD_TYPE_URETPROBE,		/* filename + offset */
};

struct bpf_flow_keys {
	__u16	nhoff;
	__u16	thoff;
	__u16	addr_proto;			/* ETH_P_* of valid addrs */
	__u8	is_frag;
	__u8	is_first_frag;
	__u8	is_encap;
	__u8	ip_proto;
	__be16	n_proto;
	__be16	sport;
	__be16	dport;
	union {
		struct {
			__be32	ipv4_src;
			__be32	ipv4_dst;
		};
		struct {
			__u32	ipv6_src[4];	/* in6_addr; network order */
			__u32	ipv6_dst[4];	/* in6_addr; network order */
		};
	};
};

struct bpf_func_info {
	__u32	insn_off;
	__u32	type_id;
};

#define BPF_LINE_INFO_LINE_NUM(line_col)	((line_col) >> 10)
#define BPF_LINE_INFO_LINE_COL(line_col)	((line_col) & 0x3ff)

struct bpf_line_info {
	__u32	insn_off;
	__u32	file_name_off;
	__u32	line_off;
	__u32	line_col;
};

struct bpf_spin_lock {
	__u32	val;
};
<<<<<<< HEAD
=======

struct bpf_sysctl {
	__u32	write;		/* Sysctl is being read (= 0) or written (= 1).
				 * Allows 1,2,4-byte read, but no write.
				 */
	__u32	file_pos;	/* Sysctl file position to read from, write to.
				 * Allows 1,2,4-byte read an 4-byte write.
				 */
};

>>>>>>> 0ecfebd2
#endif /* _UAPI__LINUX_BPF_H__ */<|MERGE_RESOLUTION|>--- conflicted
+++ resolved
@@ -262,9 +262,6 @@
  */
 #define BPF_F_ANY_ALIGNMENT	(1U << 1)
 
-<<<<<<< HEAD
-/* when bpf_ldimm64->src_reg == BPF_PSEUDO_MAP_FD, bpf_ldimm64->imm == fd */
-=======
 /* When BPF ldimm64's insn[0].src_reg != 0 then this can have
  * two extensions:
  *
@@ -276,7 +273,6 @@
  * ldimm64 rewrite:  address of map      address of map[0]+offset
  * verifier type:    CONST_PTR_TO_MAP    PTR_TO_MAP_VALUE
  */
->>>>>>> 0ecfebd2
 #define BPF_PSEUDO_MAP_FD	1
 #define BPF_PSEUDO_MAP_VALUE	2
 
@@ -315,13 +311,10 @@
 /* Zero-initialize hash function seed. This should only be used for testing. */
 #define BPF_F_ZERO_SEED		(1U << 6)
 
-<<<<<<< HEAD
-=======
 /* Flags for accessing BPF object from program side. */
 #define BPF_F_RDONLY_PROG	(1U << 7)
 #define BPF_F_WRONLY_PROG	(1U << 8)
 
->>>>>>> 0ecfebd2
 /* flags for BPF_PROG_QUERY */
 #define BPF_F_QUERY_EFFECTIVE	(1U << 0)
 
@@ -2070,20 +2063,6 @@
  *		**BPF_LWT_ENCAP_IP**
  *			IP encapsulation (GRE/GUE/IPIP/etc). The outer header
  *			must be IPv4 or IPv6, followed by zero or more
-<<<<<<< HEAD
- *			additional headers, up to LWT_BPF_MAX_HEADROOM total
- *			bytes in all prepended headers. Please note that
- *			if skb_is_gso(skb) is true, no more than two headers
- *			can be prepended, and the inner header, if present,
- *			should be either GRE or UDP/GUE.
- *
- *		BPF_LWT_ENCAP_SEG6*** types can be called by bpf programs of
- *		type BPF_PROG_TYPE_LWT_IN; BPF_LWT_ENCAP_IP type can be called
- *		by bpf programs of types BPF_PROG_TYPE_LWT_IN and
- *		BPF_PROG_TYPE_LWT_XMIT.
- *
- * 		A call to this helper is susceptible to change the underlaying
-=======
  *			additional headers, up to **LWT_BPF_MAX_HEADROOM**
  *			total bytes in all prepended headers. Please note that
  *			if **skb_is_gso**\ (*skb*) is true, no more than two
@@ -2096,7 +2075,6 @@
  *		**BPF_PROG_TYPE_LWT_XMIT**.
  *
  * 		A call to this helper is susceptible to change the underlying
->>>>>>> 0ecfebd2
  * 		packet buffer. Therefore, at load time, all checks on pointers
  * 		previously done by the verifier are invalidated and must be
  * 		performed again, if the helper is used in combination with
@@ -2309,12 +2287,8 @@
  *	Return
  *		Pointer to **struct bpf_sock**, or **NULL** in case of failure.
  *		For sockets with reuseport option, the **struct bpf_sock**
-<<<<<<< HEAD
- *		result is from **reuse->socks**\ [] using the hash of the tuple.
-=======
  *		result is from *reuse*\ **->socks**\ [] using the hash of the
  *		tuple.
->>>>>>> 0ecfebd2
  *
  * struct bpf_sock *bpf_sk_lookup_udp(void *ctx, struct bpf_sock_tuple *tuple, u32 tuple_size, u64 netns, u64 flags)
  *	Description
@@ -2350,12 +2324,8 @@
  *	Return
  *		Pointer to **struct bpf_sock**, or **NULL** in case of failure.
  *		For sockets with reuseport option, the **struct bpf_sock**
-<<<<<<< HEAD
- *		result is from **reuse->socks**\ [] using the hash of the tuple.
-=======
  *		result is from *reuse*\ **->socks**\ [] using the hash of the
  *		tuple.
->>>>>>> 0ecfebd2
  *
  * int bpf_sk_release(struct bpf_sock *sock)
  *	Description
@@ -2517,8 +2487,6 @@
  *	Return
  *		A **struct bpf_sock** pointer on success, or **NULL** in
  *		case of failure.
-<<<<<<< HEAD
-=======
  *
  * struct bpf_sock *bpf_skc_lookup_tcp(void *ctx, struct bpf_sock_tuple *tuple, u32 tuple_size, u64 netns, u64 flags)
  *	Description
@@ -2706,7 +2674,6 @@
  *		0 on success.
  *
  *		**-ENOENT** if the bpf-local-storage cannot be found.
->>>>>>> 0ecfebd2
  */
 #define __BPF_FUNC_MAPPER(FN)		\
 	FN(unspec),			\
@@ -2807,9 +2774,6 @@
 	FN(sk_fullsock),		\
 	FN(tcp_sock),			\
 	FN(skb_ecn_set_ce),		\
-<<<<<<< HEAD
-	FN(get_listener_sock),
-=======
 	FN(get_listener_sock),		\
 	FN(skc_lookup_tcp),		\
 	FN(tcp_check_syncookie),	\
@@ -2821,7 +2785,6 @@
 	FN(strtoul),			\
 	FN(sk_storage_get),		\
 	FN(sk_storage_delete),
->>>>>>> 0ecfebd2
 
 /* integer value in 'imm' field of BPF_CALL instruction selects which helper
  * function eBPF program intends to call
@@ -3053,7 +3016,6 @@
 				 */
 	__u32 data_segs_in;	/* RFC4898 tcpEStatsPerfDataSegsIn
 				 * total number of data segments in.
-<<<<<<< HEAD
 				 */
 	__u32 segs_out;		/* RFC4898 tcpEStatsPerfSegsOut
 				 * The total number of segments sent.
@@ -3067,21 +3029,6 @@
 				 * sum(delta(rcv_nxt)), or how many bytes
 				 * were acked.
 				 */
-=======
-				 */
-	__u32 segs_out;		/* RFC4898 tcpEStatsPerfSegsOut
-				 * The total number of segments sent.
-				 */
-	__u32 data_segs_out;	/* RFC4898 tcpEStatsPerfDataSegsOut
-				 * total number of data segments sent.
-				 */
-	__u32 lost_out;		/* Lost packets			*/
-	__u32 sacked_out;	/* SACK'd packets			*/
-	__u64 bytes_received;	/* RFC4898 tcpEStatsAppHCThruOctetsReceived
-				 * sum(delta(rcv_nxt)), or how many bytes
-				 * were acked.
-				 */
->>>>>>> 0ecfebd2
 	__u64 bytes_acked;	/* RFC4898 tcpEStatsAppHCThruOctetsAcked
 				 * sum(delta(snd_una)), or how many bytes
 				 * were acked.
@@ -3545,8 +3492,6 @@
 struct bpf_spin_lock {
 	__u32	val;
 };
-<<<<<<< HEAD
-=======
 
 struct bpf_sysctl {
 	__u32	write;		/* Sysctl is being read (= 0) or written (= 1).
@@ -3557,5 +3502,4 @@
 				 */
 };
 
->>>>>>> 0ecfebd2
 #endif /* _UAPI__LINUX_BPF_H__ */