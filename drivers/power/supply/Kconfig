--- conflicted
+++ resolved
@@ -703,7 +703,6 @@
 	  Say Y to enable support for Microchip UCS1002 Programmable
 	  USB Port Power Controller with Charger Emulation.
 
-<<<<<<< HEAD
 config CHARGER_BD70528
 	tristate "ROHM bd70528 charger driver"
 	depends on MFD_ROHM_BD70528
@@ -712,7 +711,7 @@
 	 Say Y here to enable support for getting battery status
 	 information and altering charger configurations from charger
 	 block of the ROHM BD70528 Power Management IC.
-=======
+
 config CHARGER_WILCO
 	tristate "Wilco EC based charger for ChromeOS"
 	depends on WILCO_EC
@@ -721,6 +720,5 @@
 	  by the Embedded Controller on the Chromebook named Wilco. Further
 	  information can be found in
 	  Documentation/ABI/testing/sysfs-class-power-wilco
->>>>>>> caa2b557
 
 endif # POWER_SUPPLY