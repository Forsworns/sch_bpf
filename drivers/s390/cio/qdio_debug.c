/*
 *  drivers/s390/cio/qdio_debug.c
 *
 *  Copyright IBM Corp. 2008,2009
 *
 *  Author: Jan Glauber (jang@linux.vnet.ibm.com)
 */
#include <linux/seq_file.h>
#include <linux/debugfs.h>
#include <asm/debug.h>
#include "qdio_debug.h"
#include "qdio.h"

debug_info_t *qdio_dbf_setup;
debug_info_t *qdio_dbf_error;

static struct dentry *debugfs_root;
#define QDIO_DEBUGFS_NAME_LEN	10

void qdio_allocate_dbf(struct qdio_initialize *init_data,
		       struct qdio_irq *irq_ptr)
{
	char text[20];

	DBF_EVENT("qfmt:%1d", init_data->q_format);
	DBF_HEX(init_data->adapter_name, 8);
	DBF_EVENT("qpff%4x", init_data->qib_param_field_format);
	DBF_HEX(&init_data->qib_param_field, sizeof(void *));
	DBF_HEX(&init_data->input_slib_elements, sizeof(void *));
	DBF_HEX(&init_data->output_slib_elements, sizeof(void *));
	DBF_EVENT("niq:%1d noq:%1d", init_data->no_input_qs,
		  init_data->no_output_qs);
	DBF_HEX(&init_data->input_handler, sizeof(void *));
	DBF_HEX(&init_data->output_handler, sizeof(void *));
	DBF_HEX(&init_data->int_parm, sizeof(long));
	DBF_HEX(&init_data->flags, sizeof(long));
	DBF_HEX(&init_data->input_sbal_addr_array, sizeof(void *));
	DBF_HEX(&init_data->output_sbal_addr_array, sizeof(void *));
	DBF_EVENT("irq:%8lx", (unsigned long)irq_ptr);

	/* allocate trace view for the interface */
	snprintf(text, 20, "qdio_%s", dev_name(&init_data->cdev->dev));
	irq_ptr->debug_area = debug_register(text, 2, 1, 16);
	debug_register_view(irq_ptr->debug_area, &debug_hex_ascii_view);
	debug_set_level(irq_ptr->debug_area, DBF_WARN);
	DBF_DEV_EVENT(DBF_ERR, irq_ptr, "dbf created");
}

static int qstat_show(struct seq_file *m, void *v)
{
	unsigned char state;
	struct qdio_q *q = m->private;
	int i;

	if (!q)
		return 0;

	seq_printf(m, "device state indicator: %d\n", *(u32 *)q->irq_ptr->dsci);
	seq_printf(m, "nr_used: %d\n", atomic_read(&q->nr_buf_used));
	seq_printf(m, "ftc: %d\n", q->first_to_check);
	seq_printf(m, "last_move: %d\n", q->last_move);
	seq_printf(m, "polling: %d\n", q->u.in.polling);
	seq_printf(m, "ack start: %d\n", q->u.in.ack_start);
	seq_printf(m, "ack count: %d\n", q->u.in.ack_count);
	seq_printf(m, "slsb buffer states:\n");
	seq_printf(m, "|0      |8      |16     |24     |32     |40     |48     |56  63|\n");

	for (i = 0; i < QDIO_MAX_BUFFERS_PER_Q; i++) {
		debug_get_buf_state(q, i, &state);
		switch (state) {
		case SLSB_P_INPUT_NOT_INIT:
		case SLSB_P_OUTPUT_NOT_INIT:
			seq_printf(m, "N");
			break;
		case SLSB_P_INPUT_PRIMED:
		case SLSB_CU_OUTPUT_PRIMED:
			seq_printf(m, "+");
			break;
		case SLSB_P_INPUT_ACK:
			seq_printf(m, "A");
			break;
		case SLSB_P_INPUT_ERROR:
		case SLSB_P_OUTPUT_ERROR:
			seq_printf(m, "x");
			break;
		case SLSB_CU_INPUT_EMPTY:
		case SLSB_P_OUTPUT_EMPTY:
			seq_printf(m, "-");
			break;
		case SLSB_P_INPUT_HALTED:
		case SLSB_P_OUTPUT_HALTED:
			seq_printf(m, ".");
			break;
		default:
			seq_printf(m, "?");
		}
		if (i == 63)
			seq_printf(m, "\n");
	}
	seq_printf(m, "\n");
	seq_printf(m, "|64     |72     |80     |88     |96     |104    |112    |   127|\n");
	return 0;
}

static ssize_t qstat_seq_write(struct file *file, const char __user *buf,
			       size_t count, loff_t *off)
{
	struct seq_file *seq = file->private_data;
	struct qdio_q *q = seq->private;

	if (!q)
		return 0;

	if (q->is_input_q)
		xchg(q->irq_ptr->dsci, 1);
	local_bh_disable();
	tasklet_schedule(&q->tasklet);
	local_bh_enable();
	return count;
}

static int qstat_seq_open(struct inode *inode, struct file *filp)
{
	return single_open(filp, qstat_show,
			   filp->f_path.dentry->d_inode->i_private);
}

<<<<<<< HEAD
static struct file_operations debugfs_fops = {
=======
static const struct file_operations debugfs_fops = {
>>>>>>> ad1cd745
	.owner	 = THIS_MODULE,
	.open	 = qstat_seq_open,
	.read	 = seq_read,
	.write	 = qstat_seq_write,
	.llseek  = seq_lseek,
	.release = single_release,
};

static void setup_debugfs_entry(struct qdio_q *q, struct ccw_device *cdev)
{
	char name[QDIO_DEBUGFS_NAME_LEN];

	snprintf(name, QDIO_DEBUGFS_NAME_LEN, "%s_%d",
		 q->is_input_q ? "input" : "output",
		 q->nr);
	q->debugfs_q = debugfs_create_file(name, S_IFREG | S_IRUGO | S_IWUSR,
				q->irq_ptr->debugfs_dev, q, &debugfs_fops);
	if (IS_ERR(q->debugfs_q))
		q->debugfs_q = NULL;
}

void qdio_setup_debug_entries(struct qdio_irq *irq_ptr, struct ccw_device *cdev)
{
	struct qdio_q *q;
	int i;

	irq_ptr->debugfs_dev = debugfs_create_dir(dev_name(&cdev->dev),
						  debugfs_root);
	if (IS_ERR(irq_ptr->debugfs_dev))
		irq_ptr->debugfs_dev = NULL;
	for_each_input_queue(irq_ptr, q, i)
		setup_debugfs_entry(q, cdev);
	for_each_output_queue(irq_ptr, q, i)
		setup_debugfs_entry(q, cdev);
}

void qdio_shutdown_debug_entries(struct qdio_irq *irq_ptr, struct ccw_device *cdev)
{
	struct qdio_q *q;
	int i;

	for_each_input_queue(irq_ptr, q, i)
		debugfs_remove(q->debugfs_q);
	for_each_output_queue(irq_ptr, q, i)
		debugfs_remove(q->debugfs_q);
	debugfs_remove(irq_ptr->debugfs_dev);
}

int __init qdio_debug_init(void)
{
	debugfs_root = debugfs_create_dir("qdio", NULL);

	qdio_dbf_setup = debug_register("qdio_setup", 16, 1, 16);
	debug_register_view(qdio_dbf_setup, &debug_hex_ascii_view);
	debug_set_level(qdio_dbf_setup, DBF_INFO);
	DBF_EVENT("dbf created\n");

	qdio_dbf_error = debug_register("qdio_error", 4, 1, 16);
	debug_register_view(qdio_dbf_error, &debug_hex_ascii_view);
	debug_set_level(qdio_dbf_error, DBF_INFO);
	DBF_ERROR("dbf created\n");
	return 0;
}

void qdio_debug_exit(void)
{
	debugfs_remove(debugfs_root);
	if (qdio_dbf_setup)
		debug_unregister(qdio_dbf_setup);
	if (qdio_dbf_error)
		debug_unregister(qdio_dbf_error);
}<|MERGE_RESOLUTION|>--- conflicted
+++ resolved
@@ -125,11 +125,7 @@
 			   filp->f_path.dentry->d_inode->i_private);
 }
 
-<<<<<<< HEAD
-static struct file_operations debugfs_fops = {
-=======
 static const struct file_operations debugfs_fops = {
->>>>>>> ad1cd745
 	.owner	 = THIS_MODULE,
 	.open	 = qstat_seq_open,
 	.read	 = seq_read,
