// SPDX-License-Identifier: GPL-2.0
/* Copyright (c) 2017-2018 The Linux Foundation. All rights reserved. */

#include <linux/clk.h>
#include <linux/interconnect.h>
<<<<<<< HEAD
=======
#include <linux/pm_domain.h>
>>>>>>> 0ecfebd2
#include <linux/pm_opp.h>
#include <soc/qcom/cmd-db.h>

#include "a6xx_gpu.h"
#include "a6xx_gmu.xml.h"

static void a6xx_gmu_fault(struct a6xx_gmu *gmu)
{
	struct a6xx_gpu *a6xx_gpu = container_of(gmu, struct a6xx_gpu, gmu);
	struct adreno_gpu *adreno_gpu = &a6xx_gpu->base;
	struct msm_gpu *gpu = &adreno_gpu->base;
	struct drm_device *dev = gpu->dev;
	struct msm_drm_private *priv = dev->dev_private;

	/* FIXME: add a banner here */
	gmu->hung = true;

	/* Turn off the hangcheck timer while we are resetting */
	del_timer(&gpu->hangcheck_timer);

	/* Queue the GPU handler because we need to treat this as a recovery */
	queue_work(priv->wq, &gpu->recover_work);
}

static irqreturn_t a6xx_gmu_irq(int irq, void *data)
{
	struct a6xx_gmu *gmu = data;
	u32 status;

	status = gmu_read(gmu, REG_A6XX_GMU_AO_HOST_INTERRUPT_STATUS);
	gmu_write(gmu, REG_A6XX_GMU_AO_HOST_INTERRUPT_CLR, status);

	if (status & A6XX_GMU_AO_HOST_INTERRUPT_STATUS_WDOG_BITE) {
		dev_err_ratelimited(gmu->dev, "GMU watchdog expired\n");

		a6xx_gmu_fault(gmu);
	}

	if (status &  A6XX_GMU_AO_HOST_INTERRUPT_STATUS_HOST_AHB_BUS_ERROR)
		dev_err_ratelimited(gmu->dev, "GMU AHB bus error\n");

	if (status & A6XX_GMU_AO_HOST_INTERRUPT_STATUS_FENCE_ERR)
		dev_err_ratelimited(gmu->dev, "GMU fence error: 0x%x\n",
			gmu_read(gmu, REG_A6XX_GMU_AHB_FENCE_STATUS));

	return IRQ_HANDLED;
}

static irqreturn_t a6xx_hfi_irq(int irq, void *data)
{
	struct a6xx_gmu *gmu = data;
	u32 status;

	status = gmu_read(gmu, REG_A6XX_GMU_GMU2HOST_INTR_INFO);
	gmu_write(gmu, REG_A6XX_GMU_GMU2HOST_INTR_CLR, status);

	if (status & A6XX_GMU_GMU2HOST_INTR_INFO_CM3_FAULT) {
		dev_err_ratelimited(gmu->dev, "GMU firmware fault\n");

		a6xx_gmu_fault(gmu);
	}

	return IRQ_HANDLED;
}

bool a6xx_gmu_sptprac_is_on(struct a6xx_gmu *gmu)
{
	u32 val;

	/* This can be called from gpu state code so make sure GMU is valid */
	if (IS_ERR_OR_NULL(gmu->mmio))
		return false;

	val = gmu_read(gmu, REG_A6XX_GMU_SPTPRAC_PWR_CLK_STATUS);

	return !(val &
		(A6XX_GMU_SPTPRAC_PWR_CLK_STATUS_SPTPRAC_GDSC_POWER_OFF |
		A6XX_GMU_SPTPRAC_PWR_CLK_STATUS_SP_CLOCK_OFF));
}

/* Check to see if the GX rail is still powered */
bool a6xx_gmu_gx_is_on(struct a6xx_gmu *gmu)
{
	u32 val;

	/* This can be called from gpu state code so make sure GMU is valid */
	if (IS_ERR_OR_NULL(gmu->mmio))
		return false;

	val = gmu_read(gmu, REG_A6XX_GMU_SPTPRAC_PWR_CLK_STATUS);

	return !(val &
		(A6XX_GMU_SPTPRAC_PWR_CLK_STATUS_GX_HM_GDSC_POWER_OFF |
		A6XX_GMU_SPTPRAC_PWR_CLK_STATUS_GX_HM_CLK_OFF));
}

static void __a6xx_gmu_set_freq(struct a6xx_gmu *gmu, int index)
{
	struct a6xx_gpu *a6xx_gpu = container_of(gmu, struct a6xx_gpu, gmu);
	struct adreno_gpu *adreno_gpu = &a6xx_gpu->base;
	struct msm_gpu *gpu = &adreno_gpu->base;
	int ret;

	gmu_write(gmu, REG_A6XX_GMU_DCVS_ACK_OPTION, 0);

	gmu_write(gmu, REG_A6XX_GMU_DCVS_PERF_SETTING,
		((3 & 0xf) << 28) | index);

	/*
	 * Send an invalid index as a vote for the bus bandwidth and let the
	 * firmware decide on the right vote
	 */
	gmu_write(gmu, REG_A6XX_GMU_DCVS_BW_SETTING, 0xff);

	/* Set and clear the OOB for DCVS to trigger the GMU */
	a6xx_gmu_set_oob(gmu, GMU_OOB_DCVS_SET);
	a6xx_gmu_clear_oob(gmu, GMU_OOB_DCVS_SET);

	ret = gmu_read(gmu, REG_A6XX_GMU_DCVS_RETURN);
	if (ret)
		dev_err(gmu->dev, "GMU set GPU frequency error: %d\n", ret);

	gmu->freq = gmu->gpu_freqs[index];

	/*
	 * Eventually we will want to scale the path vote with the frequency but
	 * for now leave it at max so that the performance is nominal.
	 */
	icc_set_bw(gpu->icc_path, 0, MBps_to_icc(7216));
}

void a6xx_gmu_set_freq(struct msm_gpu *gpu, unsigned long freq)
{
	struct adreno_gpu *adreno_gpu = to_adreno_gpu(gpu);
	struct a6xx_gpu *a6xx_gpu = to_a6xx_gpu(adreno_gpu);
	struct a6xx_gmu *gmu = &a6xx_gpu->gmu;
	u32 perf_index = 0;

	if (freq == gmu->freq)
		return;

	for (perf_index = 0; perf_index < gmu->nr_gpu_freqs - 1; perf_index++)
		if (freq == gmu->gpu_freqs[perf_index])
			break;

	__a6xx_gmu_set_freq(gmu, perf_index);
}

unsigned long a6xx_gmu_get_freq(struct msm_gpu *gpu)
{
	struct adreno_gpu *adreno_gpu = to_adreno_gpu(gpu);
	struct a6xx_gpu *a6xx_gpu = to_a6xx_gpu(adreno_gpu);
	struct a6xx_gmu *gmu = &a6xx_gpu->gmu;

	return  gmu->freq;
}

static bool a6xx_gmu_check_idle_level(struct a6xx_gmu *gmu)
{
	u32 val;
	int local = gmu->idle_level;

	/* SPTP and IFPC both report as IFPC */
	if (gmu->idle_level == GMU_IDLE_STATE_SPTP)
		local = GMU_IDLE_STATE_IFPC;

	val = gmu_read(gmu, REG_A6XX_GPU_GMU_CX_GMU_RPMH_POWER_STATE);

	if (val == local) {
		if (gmu->idle_level != GMU_IDLE_STATE_IFPC ||
			!a6xx_gmu_gx_is_on(gmu))
			return true;
	}

	return false;
}

/* Wait for the GMU to get to its most idle state */
int a6xx_gmu_wait_for_idle(struct a6xx_gmu *gmu)
{
	return spin_until(a6xx_gmu_check_idle_level(gmu));
}

static int a6xx_gmu_start(struct a6xx_gmu *gmu)
{
	int ret;
	u32 val;

	gmu_write(gmu, REG_A6XX_GMU_CM3_SYSRESET, 1);
	gmu_write(gmu, REG_A6XX_GMU_CM3_SYSRESET, 0);

	ret = gmu_poll_timeout(gmu, REG_A6XX_GMU_CM3_FW_INIT_RESULT, val,
		val == 0xbabeface, 100, 10000);

	if (ret)
		DRM_DEV_ERROR(gmu->dev, "GMU firmware initialization timed out\n");

	return ret;
}

static int a6xx_gmu_hfi_start(struct a6xx_gmu *gmu)
{
	u32 val;
	int ret;

	gmu_write(gmu, REG_A6XX_GMU_HFI_CTRL_INIT, 1);

	ret = gmu_poll_timeout(gmu, REG_A6XX_GMU_HFI_CTRL_STATUS, val,
		val & 1, 100, 10000);
	if (ret)
		DRM_DEV_ERROR(gmu->dev, "Unable to start the HFI queues\n");

	return ret;
}

/* Trigger a OOB (out of band) request to the GMU */
int a6xx_gmu_set_oob(struct a6xx_gmu *gmu, enum a6xx_gmu_oob_state state)
{
	int ret;
	u32 val;
	int request, ack;
	const char *name;

	switch (state) {
	case GMU_OOB_GPU_SET:
		request = GMU_OOB_GPU_SET_REQUEST;
		ack = GMU_OOB_GPU_SET_ACK;
		name = "GPU_SET";
		break;
	case GMU_OOB_BOOT_SLUMBER:
		request = GMU_OOB_BOOT_SLUMBER_REQUEST;
		ack = GMU_OOB_BOOT_SLUMBER_ACK;
		name = "BOOT_SLUMBER";
		break;
	case GMU_OOB_DCVS_SET:
		request = GMU_OOB_DCVS_REQUEST;
		ack = GMU_OOB_DCVS_ACK;
		name = "GPU_DCVS";
		break;
	default:
		return -EINVAL;
	}

	/* Trigger the equested OOB operation */
	gmu_write(gmu, REG_A6XX_GMU_HOST2GMU_INTR_SET, 1 << request);

	/* Wait for the acknowledge interrupt */
	ret = gmu_poll_timeout(gmu, REG_A6XX_GMU_GMU2HOST_INTR_INFO, val,
		val & (1 << ack), 100, 10000);

	if (ret)
		DRM_DEV_ERROR(gmu->dev,
			"Timeout waiting for GMU OOB set %s: 0x%x\n",
				name,
				gmu_read(gmu, REG_A6XX_GMU_GMU2HOST_INTR_INFO));

	/* Clear the acknowledge interrupt */
	gmu_write(gmu, REG_A6XX_GMU_GMU2HOST_INTR_CLR, 1 << ack);

	return ret;
}

/* Clear a pending OOB state in the GMU */
void a6xx_gmu_clear_oob(struct a6xx_gmu *gmu, enum a6xx_gmu_oob_state state)
{
	switch (state) {
	case GMU_OOB_GPU_SET:
		gmu_write(gmu, REG_A6XX_GMU_HOST2GMU_INTR_SET,
			1 << GMU_OOB_GPU_SET_CLEAR);
		break;
	case GMU_OOB_BOOT_SLUMBER:
		gmu_write(gmu, REG_A6XX_GMU_HOST2GMU_INTR_SET,
			1 << GMU_OOB_BOOT_SLUMBER_CLEAR);
		break;
	case GMU_OOB_DCVS_SET:
		gmu_write(gmu, REG_A6XX_GMU_HOST2GMU_INTR_SET,
			1 << GMU_OOB_DCVS_CLEAR);
		break;
	}
}

/* Enable CPU control of SPTP power power collapse */
static int a6xx_sptprac_enable(struct a6xx_gmu *gmu)
{
	int ret;
	u32 val;

	gmu_write(gmu, REG_A6XX_GMU_GX_SPTPRAC_POWER_CONTROL, 0x778000);

	ret = gmu_poll_timeout(gmu, REG_A6XX_GMU_SPTPRAC_PWR_CLK_STATUS, val,
		(val & 0x38) == 0x28, 1, 100);

	if (ret) {
		DRM_DEV_ERROR(gmu->dev, "Unable to power on SPTPRAC: 0x%x\n",
			gmu_read(gmu, REG_A6XX_GMU_SPTPRAC_PWR_CLK_STATUS));
	}

	return 0;
}

/* Disable CPU control of SPTP power power collapse */
static void a6xx_sptprac_disable(struct a6xx_gmu *gmu)
{
	u32 val;
	int ret;

	/* Make sure retention is on */
	gmu_rmw(gmu, REG_A6XX_GPU_CC_GX_GDSCR, 0, (1 << 11));

	gmu_write(gmu, REG_A6XX_GMU_GX_SPTPRAC_POWER_CONTROL, 0x778001);

	ret = gmu_poll_timeout(gmu, REG_A6XX_GMU_SPTPRAC_PWR_CLK_STATUS, val,
		(val & 0x04), 100, 10000);

	if (ret)
		DRM_DEV_ERROR(gmu->dev, "failed to power off SPTPRAC: 0x%x\n",
			gmu_read(gmu, REG_A6XX_GMU_SPTPRAC_PWR_CLK_STATUS));
}

/* Let the GMU know we are starting a boot sequence */
static int a6xx_gmu_gfx_rail_on(struct a6xx_gmu *gmu)
{
	u32 vote;

	/* Let the GMU know we are getting ready for boot */
	gmu_write(gmu, REG_A6XX_GMU_BOOT_SLUMBER_OPTION, 0);

	/* Choose the "default" power level as the highest available */
	vote = gmu->gx_arc_votes[gmu->nr_gpu_freqs - 1];

	gmu_write(gmu, REG_A6XX_GMU_GX_VOTE_IDX, vote & 0xff);
	gmu_write(gmu, REG_A6XX_GMU_MX_VOTE_IDX, (vote >> 8) & 0xff);

	/* Let the GMU know the boot sequence has started */
	return a6xx_gmu_set_oob(gmu, GMU_OOB_BOOT_SLUMBER);
}

/* Let the GMU know that we are about to go into slumber */
static int a6xx_gmu_notify_slumber(struct a6xx_gmu *gmu)
{
	int ret;

	/* Disable the power counter so the GMU isn't busy */
	gmu_write(gmu, REG_A6XX_GMU_CX_GMU_POWER_COUNTER_ENABLE, 0);

	/* Disable SPTP_PC if the CPU is responsible for it */
	if (gmu->idle_level < GMU_IDLE_STATE_SPTP)
		a6xx_sptprac_disable(gmu);

	/* Tell the GMU to get ready to slumber */
	gmu_write(gmu, REG_A6XX_GMU_BOOT_SLUMBER_OPTION, 1);

	ret = a6xx_gmu_set_oob(gmu, GMU_OOB_BOOT_SLUMBER);
	a6xx_gmu_clear_oob(gmu, GMU_OOB_BOOT_SLUMBER);

	if (!ret) {
		/* Check to see if the GMU really did slumber */
		if (gmu_read(gmu, REG_A6XX_GPU_GMU_CX_GMU_RPMH_POWER_STATE)
			!= 0x0f) {
			DRM_DEV_ERROR(gmu->dev, "The GMU did not go into slumber\n");
			ret = -ETIMEDOUT;
		}
	}

	/* Put fence into allow mode */
	gmu_write(gmu, REG_A6XX_GMU_AO_AHB_FENCE_CTRL, 0);
	return ret;
}

static int a6xx_rpmh_start(struct a6xx_gmu *gmu)
{
	int ret;
	u32 val;

	gmu_write(gmu, REG_A6XX_GMU_RSCC_CONTROL_REQ, 1 << 1);
	/* Wait for the register to finish posting */
	wmb();

	ret = gmu_poll_timeout(gmu, REG_A6XX_GMU_RSCC_CONTROL_ACK, val,
		val & (1 << 1), 100, 10000);
	if (ret) {
		DRM_DEV_ERROR(gmu->dev, "Unable to power on the GPU RSC\n");
		return ret;
	}

	ret = gmu_poll_timeout(gmu, REG_A6XX_RSCC_SEQ_BUSY_DRV0, val,
		!val, 100, 10000);

	if (ret) {
		DRM_DEV_ERROR(gmu->dev, "GPU RSC sequence stuck while waking up the GPU\n");
		return ret;
	}

	gmu_write(gmu, REG_A6XX_GMU_RSCC_CONTROL_REQ, 0);

	/* Set up CX GMU counter 0 to count busy ticks */
	gmu_write(gmu, REG_A6XX_GPU_GMU_AO_GPU_CX_BUSY_MASK, 0xff000000);
	gmu_rmw(gmu, REG_A6XX_GMU_CX_GMU_POWER_COUNTER_SELECT_0, 0xff, 0x20);

	/* Enable the power counter */
	gmu_write(gmu, REG_A6XX_GMU_CX_GMU_POWER_COUNTER_ENABLE, 1);
	return 0;
}

static void a6xx_rpmh_stop(struct a6xx_gmu *gmu)
{
	int ret;
	u32 val;

	gmu_write(gmu, REG_A6XX_GMU_RSCC_CONTROL_REQ, 1);

	ret = gmu_poll_timeout(gmu, REG_A6XX_GPU_RSCC_RSC_STATUS0_DRV0,
		val, val & (1 << 16), 100, 10000);
	if (ret)
		DRM_DEV_ERROR(gmu->dev, "Unable to power off the GPU RSC\n");

	gmu_write(gmu, REG_A6XX_GMU_RSCC_CONTROL_REQ, 0);
}

static inline void pdc_write(void __iomem *ptr, u32 offset, u32 value)
{
	return msm_writel(value, ptr + (offset << 2));
}

static void __iomem *a6xx_gmu_get_mmio(struct platform_device *pdev,
		const char *name);

static void a6xx_gmu_rpmh_init(struct a6xx_gmu *gmu)
{
	struct platform_device *pdev = to_platform_device(gmu->dev);
	void __iomem *pdcptr = a6xx_gmu_get_mmio(pdev, "gmu_pdc");
	void __iomem *seqptr = a6xx_gmu_get_mmio(pdev, "gmu_pdc_seq");

	if (!pdcptr || !seqptr)
		goto err;

	/* Disable SDE clock gating */
	gmu_write(gmu, REG_A6XX_GPU_RSCC_RSC_STATUS0_DRV0, BIT(24));

	/* Setup RSC PDC handshake for sleep and wakeup */
	gmu_write(gmu, REG_A6XX_RSCC_PDC_SLAVE_ID_DRV0, 1);
	gmu_write(gmu, REG_A6XX_RSCC_HIDDEN_TCS_CMD0_DATA, 0);
	gmu_write(gmu, REG_A6XX_RSCC_HIDDEN_TCS_CMD0_ADDR, 0);
	gmu_write(gmu, REG_A6XX_RSCC_HIDDEN_TCS_CMD0_DATA + 2, 0);
	gmu_write(gmu, REG_A6XX_RSCC_HIDDEN_TCS_CMD0_ADDR + 2, 0);
	gmu_write(gmu, REG_A6XX_RSCC_HIDDEN_TCS_CMD0_DATA + 4, 0x80000000);
	gmu_write(gmu, REG_A6XX_RSCC_HIDDEN_TCS_CMD0_ADDR + 4, 0);
	gmu_write(gmu, REG_A6XX_RSCC_OVERRIDE_START_ADDR, 0);
	gmu_write(gmu, REG_A6XX_RSCC_PDC_SEQ_START_ADDR, 0x4520);
	gmu_write(gmu, REG_A6XX_RSCC_PDC_MATCH_VALUE_LO, 0x4510);
	gmu_write(gmu, REG_A6XX_RSCC_PDC_MATCH_VALUE_HI, 0x4514);

	/* Load RSC sequencer uCode for sleep and wakeup */
	gmu_write(gmu, REG_A6XX_RSCC_SEQ_MEM_0_DRV0, 0xa7a506a0);
	gmu_write(gmu, REG_A6XX_RSCC_SEQ_MEM_0_DRV0 + 1, 0xa1e6a6e7);
	gmu_write(gmu, REG_A6XX_RSCC_SEQ_MEM_0_DRV0 + 2, 0xa2e081e1);
	gmu_write(gmu, REG_A6XX_RSCC_SEQ_MEM_0_DRV0 + 3, 0xe9a982e2);
	gmu_write(gmu, REG_A6XX_RSCC_SEQ_MEM_0_DRV0 + 4, 0x0020e8a8);

	/* Load PDC sequencer uCode for power up and power down sequence */
	pdc_write(seqptr, REG_A6XX_PDC_GPU_SEQ_MEM_0, 0xfebea1e1);
	pdc_write(seqptr, REG_A6XX_PDC_GPU_SEQ_MEM_0 + 1, 0xa5a4a3a2);
	pdc_write(seqptr, REG_A6XX_PDC_GPU_SEQ_MEM_0 + 2, 0x8382a6e0);
	pdc_write(seqptr, REG_A6XX_PDC_GPU_SEQ_MEM_0 + 3, 0xbce3e284);
	pdc_write(seqptr, REG_A6XX_PDC_GPU_SEQ_MEM_0 + 4, 0x002081fc);

	/* Set TCS commands used by PDC sequence for low power modes */
	pdc_write(pdcptr, REG_A6XX_PDC_GPU_TCS1_CMD_ENABLE_BANK, 7);
	pdc_write(pdcptr, REG_A6XX_PDC_GPU_TCS1_CMD_WAIT_FOR_CMPL_BANK, 0);
	pdc_write(pdcptr, REG_A6XX_PDC_GPU_TCS1_CONTROL, 0);
	pdc_write(pdcptr, REG_A6XX_PDC_GPU_TCS1_CMD0_MSGID, 0x10108);
	pdc_write(pdcptr, REG_A6XX_PDC_GPU_TCS1_CMD0_ADDR, 0x30010);
	pdc_write(pdcptr, REG_A6XX_PDC_GPU_TCS1_CMD0_DATA, 1);
	pdc_write(pdcptr, REG_A6XX_PDC_GPU_TCS1_CMD0_MSGID + 4, 0x10108);
	pdc_write(pdcptr, REG_A6XX_PDC_GPU_TCS1_CMD0_ADDR + 4, 0x30000);
	pdc_write(pdcptr, REG_A6XX_PDC_GPU_TCS1_CMD0_DATA + 4, 0x0);
	pdc_write(pdcptr, REG_A6XX_PDC_GPU_TCS1_CMD0_MSGID + 8, 0x10108);
	pdc_write(pdcptr, REG_A6XX_PDC_GPU_TCS1_CMD0_ADDR + 8, 0x30080);
	pdc_write(pdcptr, REG_A6XX_PDC_GPU_TCS1_CMD0_DATA + 8, 0x0);
	pdc_write(pdcptr, REG_A6XX_PDC_GPU_TCS3_CMD_ENABLE_BANK, 7);
	pdc_write(pdcptr, REG_A6XX_PDC_GPU_TCS3_CMD_WAIT_FOR_CMPL_BANK, 0);
	pdc_write(pdcptr, REG_A6XX_PDC_GPU_TCS3_CONTROL, 0);
	pdc_write(pdcptr, REG_A6XX_PDC_GPU_TCS3_CMD0_MSGID, 0x10108);
	pdc_write(pdcptr, REG_A6XX_PDC_GPU_TCS3_CMD0_ADDR, 0x30010);
	pdc_write(pdcptr, REG_A6XX_PDC_GPU_TCS3_CMD0_DATA, 2);
	pdc_write(pdcptr, REG_A6XX_PDC_GPU_TCS3_CMD0_MSGID + 4, 0x10108);
	pdc_write(pdcptr, REG_A6XX_PDC_GPU_TCS3_CMD0_ADDR + 4, 0x30000);
	pdc_write(pdcptr, REG_A6XX_PDC_GPU_TCS3_CMD0_DATA + 4, 0x3);
	pdc_write(pdcptr, REG_A6XX_PDC_GPU_TCS3_CMD0_MSGID + 8, 0x10108);
	pdc_write(pdcptr, REG_A6XX_PDC_GPU_TCS3_CMD0_ADDR + 8, 0x30080);
	pdc_write(pdcptr, REG_A6XX_PDC_GPU_TCS3_CMD0_DATA + 8, 0x3);

	/* Setup GPU PDC */
	pdc_write(pdcptr, REG_A6XX_PDC_GPU_SEQ_START_ADDR, 0);
	pdc_write(pdcptr, REG_A6XX_PDC_GPU_ENABLE_PDC, 0x80000001);

	/* ensure no writes happen before the uCode is fully written */
	wmb();

err:
	devm_iounmap(gmu->dev, pdcptr);
	devm_iounmap(gmu->dev, seqptr);
}

/*
 * The lowest 16 bits of this value are the number of XO clock cycles for main
 * hysteresis which is set at 0x1680 cycles (300 us).  The higher 16 bits are
 * for the shorter hysteresis that happens after main - this is 0xa (.5 us)
 */

#define GMU_PWR_COL_HYST 0x000a1680

/* Set up the idle state for the GMU */
static void a6xx_gmu_power_config(struct a6xx_gmu *gmu)
{
	/* Disable GMU WB/RB buffer */
	gmu_write(gmu, REG_A6XX_GMU_SYS_BUS_CONFIG, 0x1);

	gmu_write(gmu, REG_A6XX_GMU_PWR_COL_INTER_FRAME_CTRL, 0x9c40400);

	switch (gmu->idle_level) {
	case GMU_IDLE_STATE_IFPC:
		gmu_write(gmu, REG_A6XX_GMU_PWR_COL_INTER_FRAME_HYST,
			GMU_PWR_COL_HYST);
		gmu_rmw(gmu, REG_A6XX_GMU_PWR_COL_INTER_FRAME_CTRL, 0,
			A6XX_GMU_PWR_COL_INTER_FRAME_CTRL_IFPC_ENABLE |
			A6XX_GMU_PWR_COL_INTER_FRAME_CTRL_HM_POWER_COLLAPSE_ENABLE);
		/* Fall through */
	case GMU_IDLE_STATE_SPTP:
		gmu_write(gmu, REG_A6XX_GMU_PWR_COL_SPTPRAC_HYST,
			GMU_PWR_COL_HYST);
		gmu_rmw(gmu, REG_A6XX_GMU_PWR_COL_INTER_FRAME_CTRL, 0,
			A6XX_GMU_PWR_COL_INTER_FRAME_CTRL_IFPC_ENABLE |
			A6XX_GMU_PWR_COL_INTER_FRAME_CTRL_SPTPRAC_POWER_CONTROL_ENABLE);
	}

	/* Enable RPMh GPU client */
	gmu_rmw(gmu, REG_A6XX_GMU_RPMH_CTRL, 0,
		A6XX_GMU_RPMH_CTRL_RPMH_INTERFACE_ENABLE |
		A6XX_GMU_RPMH_CTRL_LLC_VOTE_ENABLE |
		A6XX_GMU_RPMH_CTRL_DDR_VOTE_ENABLE |
		A6XX_GMU_RPMH_CTRL_MX_VOTE_ENABLE |
		A6XX_GMU_RPMH_CTRL_CX_VOTE_ENABLE |
		A6XX_GMU_RPMH_CTRL_GFX_VOTE_ENABLE);
}

static int a6xx_gmu_fw_start(struct a6xx_gmu *gmu, unsigned int state)
{
	static bool rpmh_init;
	struct a6xx_gpu *a6xx_gpu = container_of(gmu, struct a6xx_gpu, gmu);
	struct adreno_gpu *adreno_gpu = &a6xx_gpu->base;
	int i, ret;
	u32 chipid;
	u32 *image;

	if (state == GMU_WARM_BOOT) {
		ret = a6xx_rpmh_start(gmu);
		if (ret)
			return ret;
	} else {
		if (WARN(!adreno_gpu->fw[ADRENO_FW_GMU],
			"GMU firmware is not loaded\n"))
			return -ENOENT;

		/* Sanity check the size of the firmware that was loaded */
		if (adreno_gpu->fw[ADRENO_FW_GMU]->size > 0x8000) {
			DRM_DEV_ERROR(gmu->dev,
				"GMU firmware is bigger than the available region\n");
			return -EINVAL;
		}

		/* Turn on register retention */
		gmu_write(gmu, REG_A6XX_GMU_GENERAL_7, 1);

		/* We only need to load the RPMh microcode once */
		if (!rpmh_init) {
			a6xx_gmu_rpmh_init(gmu);
			rpmh_init = true;
		} else {
			ret = a6xx_rpmh_start(gmu);
			if (ret)
				return ret;
		}

		image = (u32 *) adreno_gpu->fw[ADRENO_FW_GMU]->data;

		for (i = 0; i < adreno_gpu->fw[ADRENO_FW_GMU]->size >> 2; i++)
			gmu_write(gmu, REG_A6XX_GMU_CM3_ITCM_START + i,
				image[i]);
	}

	gmu_write(gmu, REG_A6XX_GMU_CM3_FW_INIT_RESULT, 0);
	gmu_write(gmu, REG_A6XX_GMU_CM3_BOOT_CONFIG, 0x02);

	/* Write the iova of the HFI table */
	gmu_write(gmu, REG_A6XX_GMU_HFI_QTBL_ADDR, gmu->hfi->iova);
	gmu_write(gmu, REG_A6XX_GMU_HFI_QTBL_INFO, 1);

	gmu_write(gmu, REG_A6XX_GMU_AHB_FENCE_RANGE_0,
		(1 << 31) | (0xa << 18) | (0xa0));

	chipid = adreno_gpu->rev.core << 24;
	chipid |= adreno_gpu->rev.major << 16;
	chipid |= adreno_gpu->rev.minor << 12;
	chipid |= adreno_gpu->rev.patchid << 8;

	gmu_write(gmu, REG_A6XX_GMU_HFI_SFR_ADDR, chipid);

	/* Set up the lowest idle level on the GMU */
	a6xx_gmu_power_config(gmu);

	ret = a6xx_gmu_start(gmu);
	if (ret)
		return ret;

	ret = a6xx_gmu_gfx_rail_on(gmu);
	if (ret)
		return ret;

	/* Enable SPTP_PC if the CPU is responsible for it */
	if (gmu->idle_level < GMU_IDLE_STATE_SPTP) {
		ret = a6xx_sptprac_enable(gmu);
		if (ret)
			return ret;
	}

	ret = a6xx_gmu_hfi_start(gmu);
	if (ret)
		return ret;

	/* FIXME: Do we need this wmb() here? */
	wmb();

	return 0;
}

#define A6XX_HFI_IRQ_MASK \
	(A6XX_GMU_GMU2HOST_INTR_INFO_CM3_FAULT)

#define A6XX_GMU_IRQ_MASK \
	(A6XX_GMU_AO_HOST_INTERRUPT_STATUS_WDOG_BITE | \
	 A6XX_GMU_AO_HOST_INTERRUPT_STATUS_HOST_AHB_BUS_ERROR | \
	 A6XX_GMU_AO_HOST_INTERRUPT_STATUS_FENCE_ERR)

static void a6xx_gmu_irq_disable(struct a6xx_gmu *gmu)
{
	disable_irq(gmu->gmu_irq);
	disable_irq(gmu->hfi_irq);

	gmu_write(gmu, REG_A6XX_GMU_AO_HOST_INTERRUPT_MASK, ~0);
	gmu_write(gmu, REG_A6XX_GMU_GMU2HOST_INTR_MASK, ~0);
}

static void a6xx_gmu_rpmh_off(struct a6xx_gmu *gmu)
{
	u32 val;

	/* Make sure there are no outstanding RPMh votes */
	gmu_poll_timeout(gmu, REG_A6XX_RSCC_TCS0_DRV0_STATUS, val,
		(val & 1), 100, 10000);
	gmu_poll_timeout(gmu, REG_A6XX_RSCC_TCS1_DRV0_STATUS, val,
		(val & 1), 100, 10000);
	gmu_poll_timeout(gmu, REG_A6XX_RSCC_TCS2_DRV0_STATUS, val,
		(val & 1), 100, 10000);
	gmu_poll_timeout(gmu, REG_A6XX_RSCC_TCS3_DRV0_STATUS, val,
		(val & 1), 100, 1000);
}

/* Force the GMU off in case it isn't responsive */
static void a6xx_gmu_force_off(struct a6xx_gmu *gmu)
{
	/* Flush all the queues */
	a6xx_hfi_stop(gmu);

	/* Stop the interrupts */
	a6xx_gmu_irq_disable(gmu);

	/* Force off SPTP in case the GMU is managing it */
	a6xx_sptprac_disable(gmu);

	/* Make sure there are no outstanding RPMh votes */
	a6xx_gmu_rpmh_off(gmu);
}

int a6xx_gmu_resume(struct a6xx_gpu *a6xx_gpu)
{
	struct adreno_gpu *adreno_gpu = &a6xx_gpu->base;
	struct msm_gpu *gpu = &adreno_gpu->base;
	struct a6xx_gmu *gmu = &a6xx_gpu->gmu;
	int status, ret;

	if (WARN(!gmu->mmio, "The GMU is not set up yet\n"))
		return 0;

	gmu->hung = false;

	/* Turn on the resources */
	pm_runtime_get_sync(gmu->dev);

	/* Use a known rate to bring up the GMU */
	clk_set_rate(gmu->core_clk, 200000000);
	ret = clk_bulk_prepare_enable(gmu->nr_clocks, gmu->clocks);
	if (ret) {
		pm_runtime_put(gmu->dev);
		return ret;
	}

	/* Set the bus quota to a reasonable value for boot */
	icc_set_bw(gpu->icc_path, 0, MBps_to_icc(3072));

<<<<<<< HEAD
	a6xx_gmu_irq_enable(gmu);
=======
	/* Enable the GMU interrupt */
	gmu_write(gmu, REG_A6XX_GMU_AO_HOST_INTERRUPT_CLR, ~0);
	gmu_write(gmu, REG_A6XX_GMU_AO_HOST_INTERRUPT_MASK, ~A6XX_GMU_IRQ_MASK);
	enable_irq(gmu->gmu_irq);
>>>>>>> 0ecfebd2

	/* Check to see if we are doing a cold or warm boot */
	status = gmu_read(gmu, REG_A6XX_GMU_GENERAL_7) == 1 ?
		GMU_WARM_BOOT : GMU_COLD_BOOT;

	ret = a6xx_gmu_fw_start(gmu, status);
	if (ret)
		goto out;

	ret = a6xx_hfi_start(gmu, status);
	if (ret)
		goto out;

	/*
	 * Turn on the GMU firmware fault interrupt after we know the boot
	 * sequence is successful
	 */
	gmu_write(gmu, REG_A6XX_GMU_GMU2HOST_INTR_CLR, ~0);
	gmu_write(gmu, REG_A6XX_GMU_GMU2HOST_INTR_MASK, ~A6XX_HFI_IRQ_MASK);
	enable_irq(gmu->hfi_irq);

	/* Set the GPU to the highest power frequency */
	__a6xx_gmu_set_freq(gmu, gmu->nr_gpu_freqs - 1);

	/*
	 * "enable" the GX power domain which won't actually do anything but it
	 * will make sure that the refcounting is correct in case we need to
	 * bring down the GX after a GMU failure
	 */
	if (!IS_ERR_OR_NULL(gmu->gxpd))
		pm_runtime_get(gmu->gxpd);

out:
	/* On failure, shut down the GMU to leave it in a good state */
	if (ret) {
		disable_irq(gmu->gmu_irq);
		a6xx_rpmh_stop(gmu);
		pm_runtime_put(gmu->dev);
	}

	return ret;
}

bool a6xx_gmu_isidle(struct a6xx_gmu *gmu)
{
	u32 reg;

	if (!gmu->mmio)
		return true;

	reg = gmu_read(gmu, REG_A6XX_GPU_GMU_AO_GPU_CX_BUSY_STATUS);

	if (reg &  A6XX_GPU_GMU_AO_GPU_CX_BUSY_STATUS_GPUBUSYIGNAHB)
		return false;

	return true;
}

/* Gracefully try to shut down the GMU and by extension the GPU */
static void a6xx_gmu_shutdown(struct a6xx_gmu *gmu)
{
<<<<<<< HEAD
	struct adreno_gpu *adreno_gpu = &a6xx_gpu->base;
	struct msm_gpu *gpu = &adreno_gpu->base;
	struct a6xx_gmu *gmu = &a6xx_gpu->gmu;
=======
	struct a6xx_gpu *a6xx_gpu = container_of(gmu, struct a6xx_gpu, gmu);
	struct adreno_gpu *adreno_gpu = &a6xx_gpu->base;
	struct msm_gpu *gpu = &adreno_gpu->base;
>>>>>>> 0ecfebd2
	u32 val;

	/*
	 * The GMU may still be in slumber unless the GPU started so check and
	 * skip putting it back into slumber if so
	 */
	val = gmu_read(gmu, REG_A6XX_GPU_GMU_CX_GMU_RPMH_POWER_STATE);

	if (val != 0xf) {
		int ret = a6xx_gmu_wait_for_idle(gmu);

		/* If the GMU isn't responding assume it is hung */
		if (ret) {
			a6xx_gmu_force_off(gmu);
			return;
		}

		/* Clear the VBIF pipe before shutting down */
		gpu_write(gpu, REG_A6XX_VBIF_XIN_HALT_CTRL0, 0xf);
		spin_until((gpu_read(gpu, REG_A6XX_VBIF_XIN_HALT_CTRL1) & 0xf)
			== 0xf);
		gpu_write(gpu, REG_A6XX_VBIF_XIN_HALT_CTRL0, 0);

		/* tell the GMU we want to slumber */
		a6xx_gmu_notify_slumber(gmu);

		ret = gmu_poll_timeout(gmu,
			REG_A6XX_GPU_GMU_AO_GPU_CX_BUSY_STATUS, val,
			!(val & A6XX_GPU_GMU_AO_GPU_CX_BUSY_STATUS_GPUBUSYIGNAHB),
			100, 10000);

		/*
		 * Let the user know we failed to slumber but don't worry too
		 * much because we are powering down anyway
		 */

		if (ret)
			DRM_DEV_ERROR(gmu->dev,
				"Unable to slumber GMU: status = 0%x/0%x\n",
				gmu_read(gmu,
					REG_A6XX_GPU_GMU_AO_GPU_CX_BUSY_STATUS),
				gmu_read(gmu,
					REG_A6XX_GPU_GMU_AO_GPU_CX_BUSY_STATUS2));
	}

	/* Turn off HFI */
	a6xx_hfi_stop(gmu);

	/* Stop the interrupts and mask the hardware */
	a6xx_gmu_irq_disable(gmu);

	/* Tell RPMh to power off the GPU */
	a6xx_rpmh_stop(gmu);
}


int a6xx_gmu_stop(struct a6xx_gpu *a6xx_gpu)
{
	struct a6xx_gmu *gmu = &a6xx_gpu->gmu;
	struct msm_gpu *gpu = &a6xx_gpu->base.base;

	if (!pm_runtime_active(gmu->dev))
		return 0;

	/*
	 * Force the GMU off if we detected a hang, otherwise try to shut it
	 * down gracefully
	 */
	if (gmu->hung)
		a6xx_gmu_force_off(gmu);
	else
		a6xx_gmu_shutdown(gmu);

	/* Remove the bus vote */
	icc_set_bw(gpu->icc_path, 0, 0);

	/*
	 * Make sure the GX domain is off before turning off the GMU (CX)
	 * domain. Usually the GMU does this but only if the shutdown sequence
	 * was successful
	 */
	if (!IS_ERR_OR_NULL(gmu->gxpd))
		pm_runtime_put_sync(gmu->gxpd);

	/* Remove the bus vote */
	icc_set_bw(gpu->icc_path, 0, 0);

	clk_bulk_disable_unprepare(gmu->nr_clocks, gmu->clocks);

	pm_runtime_put_sync(gmu->dev);

	return 0;
}

static void a6xx_gmu_memory_free(struct a6xx_gmu *gmu, struct a6xx_gmu_bo *bo)
{
	int count, i;
	u64 iova;

	if (IS_ERR_OR_NULL(bo))
		return;

	count = bo->size >> PAGE_SHIFT;
	iova = bo->iova;

	for (i = 0; i < count; i++, iova += PAGE_SIZE) {
		iommu_unmap(gmu->domain, iova, PAGE_SIZE);
		__free_pages(bo->pages[i], 0);
	}

	kfree(bo->pages);
	kfree(bo);
}

static struct a6xx_gmu_bo *a6xx_gmu_memory_alloc(struct a6xx_gmu *gmu,
		size_t size)
{
	struct a6xx_gmu_bo *bo;
	int ret, count, i;

	bo = kzalloc(sizeof(*bo), GFP_KERNEL);
	if (!bo)
		return ERR_PTR(-ENOMEM);

	bo->size = PAGE_ALIGN(size);

	count = bo->size >> PAGE_SHIFT;

	bo->pages = kcalloc(count, sizeof(struct page *), GFP_KERNEL);
	if (!bo->pages) {
		kfree(bo);
		return ERR_PTR(-ENOMEM);
	}

	for (i = 0; i < count; i++) {
		bo->pages[i] = alloc_page(GFP_KERNEL);
		if (!bo->pages[i])
			goto err;
	}

	bo->iova = gmu->uncached_iova_base;

	for (i = 0; i < count; i++) {
		ret = iommu_map(gmu->domain,
			bo->iova + (PAGE_SIZE * i),
			page_to_phys(bo->pages[i]), PAGE_SIZE,
			IOMMU_READ | IOMMU_WRITE);

		if (ret) {
			DRM_DEV_ERROR(gmu->dev, "Unable to map GMU buffer object\n");

			for (i = i - 1 ; i >= 0; i--)
				iommu_unmap(gmu->domain,
					bo->iova + (PAGE_SIZE * i),
					PAGE_SIZE);

			goto err;
		}
	}

	bo->virt = vmap(bo->pages, count, VM_IOREMAP,
		pgprot_writecombine(PAGE_KERNEL));
	if (!bo->virt)
		goto err;

	/* Align future IOVA addresses on 1MB boundaries */
	gmu->uncached_iova_base += ALIGN(size, SZ_1M);

	return bo;

err:
	for (i = 0; i < count; i++) {
		if (bo->pages[i])
			__free_pages(bo->pages[i], 0);
	}

	kfree(bo->pages);
	kfree(bo);

	return ERR_PTR(-ENOMEM);
}

static int a6xx_gmu_memory_probe(struct a6xx_gmu *gmu)
{
	int ret;

	/*
	 * The GMU address space is hardcoded to treat the range
	 * 0x60000000 - 0x80000000 as un-cached memory. All buffers shared
	 * between the GMU and the CPU will live in this space
	 */
	gmu->uncached_iova_base = 0x60000000;


	gmu->domain = iommu_domain_alloc(&platform_bus_type);
	if (!gmu->domain)
		return -ENODEV;

	ret = iommu_attach_device(gmu->domain, gmu->dev);

	if (ret) {
		iommu_domain_free(gmu->domain);
		gmu->domain = NULL;
	}

	return ret;
}

/* Return the 'arc-level' for the given frequency */
static unsigned int a6xx_gmu_get_arc_level(struct device *dev,
					   unsigned long freq)
{
	struct dev_pm_opp *opp;
	unsigned int val;

	if (!freq)
		return 0;

	opp = dev_pm_opp_find_freq_exact(dev, freq, true);
	if (IS_ERR(opp))
		return 0;

<<<<<<< HEAD
	np = dev_pm_opp_get_of_node(opp);

	if (np) {
		of_property_read_u32(np, "opp-level", &val);
		of_node_put(np);
	}
=======
	val = dev_pm_opp_get_level(opp);
>>>>>>> 0ecfebd2

	dev_pm_opp_put(opp);

	return val;
}

static int a6xx_gmu_rpmh_arc_votes_init(struct device *dev, u32 *votes,
		unsigned long *freqs, int freqs_count, const char *id)
{
	int i, j;
	const u16 *pri, *sec;
	size_t pri_count, sec_count;

	pri = cmd_db_read_aux_data(id, &pri_count);
	if (IS_ERR(pri))
		return PTR_ERR(pri);
	/*
	 * The data comes back as an array of unsigned shorts so adjust the
	 * count accordingly
	 */
	pri_count >>= 1;
	if (!pri_count)
		return -EINVAL;

	sec = cmd_db_read_aux_data("mx.lvl", &sec_count);
	if (IS_ERR(sec))
		return PTR_ERR(sec);

	sec_count >>= 1;
	if (!sec_count)
		return -EINVAL;

	/* Construct a vote for each frequency */
	for (i = 0; i < freqs_count; i++) {
		u8 pindex = 0, sindex = 0;
		unsigned int level = a6xx_gmu_get_arc_level(dev, freqs[i]);

		/* Get the primary index that matches the arc level */
		for (j = 0; j < pri_count; j++) {
			if (pri[j] >= level) {
				pindex = j;
				break;
			}
		}

		if (j == pri_count) {
			DRM_DEV_ERROR(dev,
				"Level %u not found in in the RPMh list\n",
					level);
			DRM_DEV_ERROR(dev, "Available levels:\n");
			for (j = 0; j < pri_count; j++)
				DRM_DEV_ERROR(dev, "  %u\n", pri[j]);

			return -EINVAL;
		}

		/*
		 * Look for a level in in the secondary list that matches. If
		 * nothing fits, use the maximum non zero vote
		 */

		for (j = 0; j < sec_count; j++) {
			if (sec[j] >= level) {
				sindex = j;
				break;
			} else if (sec[j]) {
				sindex = j;
			}
		}

		/* Construct the vote */
		votes[i] = ((pri[pindex] & 0xffff) << 16) |
			(sindex << 8) | pindex;
	}

	return 0;
}

/*
 * The GMU votes with the RPMh for itself and on behalf of the GPU but we need
 * to construct the list of votes on the CPU and send it over. Query the RPMh
 * voltage levels and build the votes
 */

static int a6xx_gmu_rpmh_votes_init(struct a6xx_gmu *gmu)
{
	struct a6xx_gpu *a6xx_gpu = container_of(gmu, struct a6xx_gpu, gmu);
	struct adreno_gpu *adreno_gpu = &a6xx_gpu->base;
	struct msm_gpu *gpu = &adreno_gpu->base;
	int ret;

	/* Build the GX votes */
	ret = a6xx_gmu_rpmh_arc_votes_init(&gpu->pdev->dev, gmu->gx_arc_votes,
		gmu->gpu_freqs, gmu->nr_gpu_freqs, "gfx.lvl");

	/* Build the CX votes */
	ret |= a6xx_gmu_rpmh_arc_votes_init(gmu->dev, gmu->cx_arc_votes,
		gmu->gmu_freqs, gmu->nr_gmu_freqs, "cx.lvl");

	return ret;
}

static int a6xx_gmu_build_freq_table(struct device *dev, unsigned long *freqs,
		u32 size)
{
	int count = dev_pm_opp_get_opp_count(dev);
	struct dev_pm_opp *opp;
	int i, index = 0;
	unsigned long freq = 1;

	/*
	 * The OPP table doesn't contain the "off" frequency level so we need to
	 * add 1 to the table size to account for it
	 */

	if (WARN(count + 1 > size,
		"The GMU frequency table is being truncated\n"))
		count = size - 1;

	/* Set the "off" frequency */
	freqs[index++] = 0;

	for (i = 0; i < count; i++) {
		opp = dev_pm_opp_find_freq_ceil(dev, &freq);
		if (IS_ERR(opp))
			break;

		dev_pm_opp_put(opp);
		freqs[index++] = freq++;
	}

	return index;
}

static int a6xx_gmu_pwrlevels_probe(struct a6xx_gmu *gmu)
{
	struct a6xx_gpu *a6xx_gpu = container_of(gmu, struct a6xx_gpu, gmu);
	struct adreno_gpu *adreno_gpu = &a6xx_gpu->base;
	struct msm_gpu *gpu = &adreno_gpu->base;

	int ret = 0;

	/*
	 * The GMU handles its own frequency switching so build a list of
	 * available frequencies to send during initialization
	 */
	ret = dev_pm_opp_of_add_table(gmu->dev);
	if (ret) {
		DRM_DEV_ERROR(gmu->dev, "Unable to set the OPP table for the GMU\n");
		return ret;
	}

	gmu->nr_gmu_freqs = a6xx_gmu_build_freq_table(gmu->dev,
		gmu->gmu_freqs, ARRAY_SIZE(gmu->gmu_freqs));

	/*
	 * The GMU also handles GPU frequency switching so build a list
	 * from the GPU OPP table
	 */
	gmu->nr_gpu_freqs = a6xx_gmu_build_freq_table(&gpu->pdev->dev,
		gmu->gpu_freqs, ARRAY_SIZE(gmu->gpu_freqs));

	/* Build the list of RPMh votes that we'll send to the GMU */
	return a6xx_gmu_rpmh_votes_init(gmu);
}

static int a6xx_gmu_clocks_probe(struct a6xx_gmu *gmu)
{
	int ret = msm_clk_bulk_get(gmu->dev, &gmu->clocks);

	if (ret < 1)
		return ret;

	gmu->nr_clocks = ret;

	gmu->core_clk = msm_clk_bulk_get_clock(gmu->clocks,
		gmu->nr_clocks, "gmu");

	return 0;
}

static void __iomem *a6xx_gmu_get_mmio(struct platform_device *pdev,
		const char *name)
{
	void __iomem *ret;
	struct resource *res = platform_get_resource_byname(pdev,
			IORESOURCE_MEM, name);

	if (!res) {
		DRM_DEV_ERROR(&pdev->dev, "Unable to find the %s registers\n", name);
		return ERR_PTR(-EINVAL);
	}

	ret = devm_ioremap(&pdev->dev, res->start, resource_size(res));
	if (!ret) {
		DRM_DEV_ERROR(&pdev->dev, "Unable to map the %s registers\n", name);
		return ERR_PTR(-EINVAL);
	}

	return ret;
}

static int a6xx_gmu_get_irq(struct a6xx_gmu *gmu, struct platform_device *pdev,
		const char *name, irq_handler_t handler)
{
	int irq, ret;

	irq = platform_get_irq_byname(pdev, name);

	ret = devm_request_irq(&pdev->dev, irq, handler, IRQF_TRIGGER_HIGH,
		name, gmu);
	if (ret) {
		DRM_DEV_ERROR(&pdev->dev, "Unable to get interrupt %s\n", name);
		return ret;
	}

	disable_irq(irq);

	return irq;
}

void a6xx_gmu_remove(struct a6xx_gpu *a6xx_gpu)
{
	struct a6xx_gmu *gmu = &a6xx_gpu->gmu;

	if (IS_ERR_OR_NULL(gmu->mmio))
		return;

	a6xx_gmu_stop(a6xx_gpu);

	pm_runtime_disable(gmu->dev);

	if (!IS_ERR_OR_NULL(gmu->gxpd)) {
		pm_runtime_disable(gmu->gxpd);
		dev_pm_domain_detach(gmu->gxpd, false);
	}

	a6xx_gmu_irq_disable(gmu);
	a6xx_gmu_memory_free(gmu, gmu->hfi);

	iommu_detach_device(gmu->domain, gmu->dev);

	iommu_domain_free(gmu->domain);
}

int a6xx_gmu_probe(struct a6xx_gpu *a6xx_gpu, struct device_node *node)
{
	struct a6xx_gmu *gmu = &a6xx_gpu->gmu;
	struct platform_device *pdev = of_find_device_by_node(node);
	int ret;

	if (!pdev)
		return -ENODEV;

	gmu->dev = &pdev->dev;

	of_dma_configure(gmu->dev, node, true);

	/* Fow now, don't do anything fancy until we get our feet under us */
	gmu->idle_level = GMU_IDLE_STATE_ACTIVE;

	pm_runtime_enable(gmu->dev);

	/* Get the list of clocks */
	ret = a6xx_gmu_clocks_probe(gmu);
	if (ret)
		return ret;

	/* Set up the IOMMU context bank */
	ret = a6xx_gmu_memory_probe(gmu);
	if (ret)
		return ret;

	/* Allocate memory for for the HFI queues */
	gmu->hfi = a6xx_gmu_memory_alloc(gmu, SZ_16K);
	if (IS_ERR(gmu->hfi))
		goto err;

	/* Allocate memory for the GMU debug region */
	gmu->debug = a6xx_gmu_memory_alloc(gmu, SZ_16K);
	if (IS_ERR(gmu->debug))
		goto err;

	/* Map the GMU registers */
	gmu->mmio = a6xx_gmu_get_mmio(pdev, "gmu");
	if (IS_ERR(gmu->mmio))
		goto err;

	/* Get the HFI and GMU interrupts */
	gmu->hfi_irq = a6xx_gmu_get_irq(gmu, pdev, "hfi", a6xx_hfi_irq);
	gmu->gmu_irq = a6xx_gmu_get_irq(gmu, pdev, "gmu", a6xx_gmu_irq);

	if (gmu->hfi_irq < 0 || gmu->gmu_irq < 0)
		goto err;

	/*
	 * Get a link to the GX power domain to reset the GPU in case of GMU
	 * crash
	 */
	gmu->gxpd = dev_pm_domain_attach_by_name(gmu->dev, "gx");

	/* Get the power levels for the GMU and GPU */
	a6xx_gmu_pwrlevels_probe(gmu);

	/* Set up the HFI queues */
	a6xx_hfi_init(gmu);

	return 0;
err:
	a6xx_gmu_memory_free(gmu, gmu->hfi);

	if (gmu->domain) {
		iommu_detach_device(gmu->domain, gmu->dev);

		iommu_domain_free(gmu->domain);
	}

	return -ENODEV;
}<|MERGE_RESOLUTION|>--- conflicted
+++ resolved
@@ -3,10 +3,7 @@
 
 #include <linux/clk.h>
 #include <linux/interconnect.h>
-<<<<<<< HEAD
-=======
 #include <linux/pm_domain.h>
->>>>>>> 0ecfebd2
 #include <linux/pm_opp.h>
 #include <soc/qcom/cmd-db.h>
 
@@ -717,14 +714,10 @@
 	/* Set the bus quota to a reasonable value for boot */
 	icc_set_bw(gpu->icc_path, 0, MBps_to_icc(3072));
 
-<<<<<<< HEAD
-	a6xx_gmu_irq_enable(gmu);
-=======
 	/* Enable the GMU interrupt */
 	gmu_write(gmu, REG_A6XX_GMU_AO_HOST_INTERRUPT_CLR, ~0);
 	gmu_write(gmu, REG_A6XX_GMU_AO_HOST_INTERRUPT_MASK, ~A6XX_GMU_IRQ_MASK);
 	enable_irq(gmu->gmu_irq);
->>>>>>> 0ecfebd2
 
 	/* Check to see if we are doing a cold or warm boot */
 	status = gmu_read(gmu, REG_A6XX_GMU_GENERAL_7) == 1 ?
@@ -786,15 +779,9 @@
 /* Gracefully try to shut down the GMU and by extension the GPU */
 static void a6xx_gmu_shutdown(struct a6xx_gmu *gmu)
 {
-<<<<<<< HEAD
-	struct adreno_gpu *adreno_gpu = &a6xx_gpu->base;
-	struct msm_gpu *gpu = &adreno_gpu->base;
-	struct a6xx_gmu *gmu = &a6xx_gpu->gmu;
-=======
 	struct a6xx_gpu *a6xx_gpu = container_of(gmu, struct a6xx_gpu, gmu);
 	struct adreno_gpu *adreno_gpu = &a6xx_gpu->base;
 	struct msm_gpu *gpu = &adreno_gpu->base;
->>>>>>> 0ecfebd2
 	u32 val;
 
 	/*
@@ -879,9 +866,6 @@
 	if (!IS_ERR_OR_NULL(gmu->gxpd))
 		pm_runtime_put_sync(gmu->gxpd);
 
-	/* Remove the bus vote */
-	icc_set_bw(gpu->icc_path, 0, 0);
-
 	clk_bulk_disable_unprepare(gmu->nr_clocks, gmu->clocks);
 
 	pm_runtime_put_sync(gmu->dev);
@@ -1017,16 +1001,7 @@
 	if (IS_ERR(opp))
 		return 0;
 
-<<<<<<< HEAD
-	np = dev_pm_opp_get_of_node(opp);
-
-	if (np) {
-		of_property_read_u32(np, "opp-level", &val);
-		of_node_put(np);
-	}
-=======
 	val = dev_pm_opp_get_level(opp);
->>>>>>> 0ecfebd2
 
 	dev_pm_opp_put(opp);
 
