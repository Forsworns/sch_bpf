/* orinoco_plx.c
 *
 * Driver for Prism II devices which would usually be driven by orinoco_cs,
 * but are connected to the PCI bus by a PLX9052.
 *
 * Current maintainers are:
 * 	Pavel Roskin <proski AT gnu.org>
 * and	David Gibson <hermes AT gibson.dropbear.id.au>
 *
 * (C) Copyright David Gibson, IBM Corp. 2001-2003.
 * Copyright (C) 2001 Daniel Barlow
 *
 * The contents of this file are subject to the Mozilla Public License
 * Version 1.1 (the "License"); you may not use this file except in
 * compliance with the License. You may obtain a copy of the License
 * at http://www.mozilla.org/MPL/
 *
 * Software distributed under the License is distributed on an "AS IS"
 * basis, WITHOUT WARRANTY OF ANY KIND, either express or implied. See
 * the License for the specific language governing rights and
 * limitations under the License.
 *
 * Alternatively, the contents of this file may be used under the
 * terms of the GNU General Public License version 2 (the "GPL"), in
 * which case the provisions of the GPL are applicable instead of the
 * above.  If you wish to allow the use of your version of this file
 * only under the terms of the GPL and not to allow others to use your
 * version of this file under the MPL, indicate your decision by
 * deleting the provisions above and replace them with the notice and
 * other provisions required by the GPL.  If you do not delete the
 * provisions above, a recipient may use your version of this file
 * under either the MPL or the GPL.
 *
 * Here's the general details on how the PLX9052 adapter works:
 *
 * - Two PCI I/O address spaces, one 0x80 long which contains the
 * PLX9052 registers, and one that's 0x40 long mapped to the PCMCIA
 * slot I/O address space.
 *
 * - One PCI memory address space, mapped to the PCMCIA attribute space
 * (containing the CIS).
 *
 * Using the later, you can read through the CIS data to make sure the
 * card is compatible with the driver. Keep in mind that the PCMCIA
 * spec specifies the CIS as the lower 8 bits of each word read from
 * the CIS, so to read the bytes of the CIS, read every other byte
 * (0,2,4,...). Passing that test, you need to enable the I/O address
 * space on the PCMCIA card via the PCMCIA COR register. This is the
 * first byte following the CIS. In my case (which may not have any
 * relation to what's on the PRISM2 cards), COR was at offset 0x800
 * within the PCI memory space. Write 0x41 to the COR register to
 * enable I/O mode and to select level triggered interrupts. To
 * confirm you actually succeeded, read the COR register back and make
 * sure it actually got set to 0x41, in case you have an unexpected
 * card inserted.
 *
 * Following that, you can treat the second PCI I/O address space (the
 * one that's not 0x80 in length) as the PCMCIA I/O space.
 *
 * Note that in the Eumitcom's source for their drivers, they register
 * the interrupt as edge triggered when registering it with the
 * Windows kernel. I don't recall how to register edge triggered on
 * Linux (if it can be done at all). But in some experimentation, I
 * don't see much operational difference between using either
 * interrupt mode. Don't mess with the interrupt mode in the COR
 * register though, as the PLX9052 wants level triggers with the way
 * the serial EEPROM configures it on the WL11000.
 *
 * There's some other little quirks related to timing that I bumped
 * into, but I don't recall right now. Also, there's two variants of
 * the WL11000 I've seen, revision A1 and T2. These seem to differ
 * slightly in the timings configured in the wait-state generator in
 * the PLX9052. There have also been some comments from Eumitcom that
 * cards shouldn't be hot swapped, apparently due to risk of cooking
 * the PLX9052. I'm unsure why they believe this, as I can't see
 * anything in the design that would really cause a problem, except
 * for crashing drivers not written to expect it. And having developed
 * drivers for the WL11000, I'd say it's quite tricky to write code
 * that will successfully deal with a hot unplug. Very odd things
 * happen on the I/O side of things. But anyway, be warned. Despite
 * that, I've hot-swapped a number of times during debugging and
 * driver development for various reasons (stuck WAIT# line after the
 * radio card's firmware locks up).
 */

#define DRIVER_NAME "orinoco_plx"
#define PFX DRIVER_NAME ": "

#include <linux/config.h>
#include <linux/module.h>
#include <linux/kernel.h>
#include <linux/init.h>
#include <linux/delay.h>
#include <linux/pci.h>
#include <pcmcia/cisreg.h>

#include "orinoco.h"
#include "orinoco_pci.h"

#define COR_OFFSET	(0x3e0)	/* COR attribute offset of Prism2 PC card */
#define COR_VALUE	(COR_LEVEL_REQ | COR_FUNC_ENA) /* Enable PC card with interrupt in level trigger */
#define COR_RESET     (0x80)	/* reset bit in the COR register */
#define PLX_RESET_TIME	(500)	/* milliseconds */

#define PLX_INTCSR		0x4c /* Interrupt Control & Status Register */
#define PLX_INTCSR_INTEN	(1<<6) /* Interrupt Enable bit */

/*
 * Do a soft reset of the card using the Configuration Option Register
 */
static int orinoco_plx_cor_reset(struct orinoco_private *priv)
{
	hermes_t *hw = &priv->hw;
	struct orinoco_pci_card *card = priv->card;
	unsigned long timeout;
	u16 reg;

	iowrite8(COR_VALUE | COR_RESET, card->attr_io + COR_OFFSET);
	mdelay(1);

	iowrite8(COR_VALUE, card->attr_io + COR_OFFSET);
	mdelay(1);

	/* Just in case, wait more until the card is no longer busy */
	timeout = jiffies + (PLX_RESET_TIME * HZ / 1000);
	reg = hermes_read_regn(hw, CMD);
	while (time_before(jiffies, timeout) && (reg & HERMES_CMD_BUSY)) {
		mdelay(1);
		reg = hermes_read_regn(hw, CMD);
	}

	/* Still busy? */
	if (reg & HERMES_CMD_BUSY) {
		printk(KERN_ERR PFX "Busy timeout\n");
		return -ETIMEDOUT;
	}

	return 0;
}

static int orinoco_plx_hw_init(struct orinoco_pci_card *card)
{
	int i;
	u32 csr_reg;
	static const u8 cis_magic[] = {
		0x01, 0x03, 0x00, 0x00, 0xff, 0x17, 0x04, 0x67
	};

	printk(KERN_DEBUG PFX "CIS: ");
	for (i = 0; i < 16; i++) {
		printk("%02X:", ioread8(card->attr_io + (i << 1)));
	}
	printk("\n");

	/* Verify whether a supported PC card is present */
	/* FIXME: we probably need to be smarted about this */
	for (i = 0; i < sizeof(cis_magic); i++) {
		if (cis_magic[i] != ioread8(card->attr_io + (i << 1))) {
			printk(KERN_ERR PFX "The CIS value of Prism2 PC "
			       "card is unexpected\n");
			return -ENODEV;
		}
	}

	/* bjoern: We need to tell the card to enable interrupts, in
	   case the serial eprom didn't do this already.  See the
	   PLX9052 data book, p8-1 and 8-24 for reference. */
	csr_reg = ioread32(card->bridge_io + PLX_INTCSR);
	if (!(csr_reg & PLX_INTCSR_INTEN)) {
		csr_reg |= PLX_INTCSR_INTEN;
		iowrite32(csr_reg, card->bridge_io + PLX_INTCSR);
		csr_reg = ioread32(card->bridge_io + PLX_INTCSR);
		if (!(csr_reg & PLX_INTCSR_INTEN)) {
			printk(KERN_ERR PFX "Cannot enable interrupts\n");
			return -EIO;
		}
	}

	return 0;
}

static int orinoco_plx_init_one(struct pci_dev *pdev,
				const struct pci_device_id *ent)
{
	int err;
	struct orinoco_private *priv;
	struct orinoco_pci_card *card;
	struct net_device *dev;
	void __iomem *hermes_io, *attr_io, *bridge_io;

	err = pci_enable_device(pdev);
	if (err) {
		printk(KERN_ERR PFX "Cannot enable PCI device\n");
		return err;
	}

	err = pci_request_regions(pdev, DRIVER_NAME);
	if (err) {
		printk(KERN_ERR PFX "Cannot obtain PCI resources\n");
		goto fail_resources;
	}

	bridge_io = pci_iomap(pdev, 1, 0);
	if (!bridge_io) {
		printk(KERN_ERR PFX "Cannot map bridge registers\n");
		err = -EIO;
		goto fail_map_bridge;
	}

	attr_io = pci_iomap(pdev, 2, 0);
	if (!attr_io) {
		printk(KERN_ERR PFX "Cannot map PCMCIA attributes\n");
		err = -EIO;
		goto fail_map_attr;
	}

	hermes_io = pci_iomap(pdev, 3, 0);
	if (!hermes_io) {
		printk(KERN_ERR PFX "Cannot map chipset registers\n");
		err = -EIO;
		goto fail_map_hermes;
	}

	/* Allocate network device */
	dev = alloc_orinocodev(sizeof(*card), orinoco_plx_cor_reset);
	if (!dev) {
		printk(KERN_ERR PFX "Cannot allocate network device\n");
		err = -ENOMEM;
		goto fail_alloc;
	}

	priv = netdev_priv(dev);
	card = priv->card;
	card->bridge_io = bridge_io;
	card->attr_io = attr_io;
	SET_MODULE_OWNER(dev);
	SET_NETDEV_DEV(dev, &pdev->dev);

	hermes_struct_init(&priv->hw, hermes_io, HERMES_16BIT_REGSPACING);

	err = request_irq(pdev->irq, orinoco_interrupt, SA_SHIRQ,
			  dev->name, dev);
	if (err) {
		printk(KERN_ERR PFX "Cannot allocate IRQ %d\n", pdev->irq);
		err = -EBUSY;
		goto fail_irq;
	}
<<<<<<< HEAD
	orinoco_pci_setup_netdev(dev, pdev, 2);
=======
>>>>>>> df8ccb9b

	err = orinoco_plx_hw_init(card);
	if (err) {
		printk(KERN_ERR PFX "Hardware initialization failed\n");
		goto fail;
	}

	err = orinoco_plx_cor_reset(priv);
	if (err) {
		printk(KERN_ERR PFX "Initial reset failed\n");
		goto fail;
	}

	err = register_netdev(dev);
	if (err) {
		printk(KERN_ERR PFX "Cannot register network device\n");
		goto fail;
	}

	pci_set_drvdata(pdev, dev);
	printk(KERN_DEBUG "%s: " DRIVER_NAME " at %s\n", dev->name,
	       pci_name(pdev));

	return 0;

 fail:
	free_irq(pdev->irq, dev);

 fail_irq:
	pci_set_drvdata(pdev, NULL);
	free_orinocodev(dev);

 fail_alloc:
	pci_iounmap(pdev, hermes_io);

 fail_map_hermes:
	pci_iounmap(pdev, attr_io);

 fail_map_attr:
	pci_iounmap(pdev, bridge_io);

 fail_map_bridge:
	pci_release_regions(pdev);

 fail_resources:
	pci_disable_device(pdev);

	return err;
}

static void __devexit orinoco_plx_remove_one(struct pci_dev *pdev)
{
	struct net_device *dev = pci_get_drvdata(pdev);
	struct orinoco_private *priv = netdev_priv(dev);
	struct orinoco_pci_card *card = priv->card;

	unregister_netdev(dev);
	free_irq(pdev->irq, dev);
	pci_set_drvdata(pdev, NULL);
	free_orinocodev(dev);
	pci_iounmap(pdev, priv->hw.iobase);
	pci_iounmap(pdev, card->attr_io);
	pci_iounmap(pdev, card->bridge_io);
	pci_release_regions(pdev);
	pci_disable_device(pdev);
}

static struct pci_device_id orinoco_plx_id_table[] = {
	{0x111a, 0x1023, PCI_ANY_ID, PCI_ANY_ID,},	/* Siemens SpeedStream SS1023 */
	{0x1385, 0x4100, PCI_ANY_ID, PCI_ANY_ID,},	/* Netgear MA301 */
	{0x15e8, 0x0130, PCI_ANY_ID, PCI_ANY_ID,},	/* Correga  - does this work? */
	{0x1638, 0x1100, PCI_ANY_ID, PCI_ANY_ID,},	/* SMC EZConnect SMC2602W,
							   Eumitcom PCI WL11000,
							   Addtron AWA-100 */
	{0x16ab, 0x1100, PCI_ANY_ID, PCI_ANY_ID,},	/* Global Sun Tech GL24110P */
	{0x16ab, 0x1101, PCI_ANY_ID, PCI_ANY_ID,},	/* Reported working, but unknown */
	{0x16ab, 0x1102, PCI_ANY_ID, PCI_ANY_ID,},	/* Linksys WDT11 */
	{0x16ec, 0x3685, PCI_ANY_ID, PCI_ANY_ID,},	/* USR 2415 */
	{0xec80, 0xec00, PCI_ANY_ID, PCI_ANY_ID,},	/* Belkin F5D6000 tested by
							   Brendan W. McAdams <rit AT jacked-in.org> */
	{0x10b7, 0x7770, PCI_ANY_ID, PCI_ANY_ID,},	/* 3Com AirConnect PCI tested by
							   Damien Persohn <damien AT persohn.net> */
	{0,},
};

MODULE_DEVICE_TABLE(pci, orinoco_plx_id_table);

static struct pci_driver orinoco_plx_driver = {
	.name		= DRIVER_NAME,
	.id_table	= orinoco_plx_id_table,
	.probe		= orinoco_plx_init_one,
	.remove		= __devexit_p(orinoco_plx_remove_one),
	.suspend	= orinoco_pci_suspend,
	.resume		= orinoco_pci_resume,
};

static char version[] __initdata = DRIVER_NAME " " DRIVER_VERSION
	" (Pavel Roskin <proski@gnu.org>,"
	" David Gibson <hermes@gibson.dropbear.id.au>,"
	" Daniel Barlow <dan@telent.net>)";
MODULE_AUTHOR("Daniel Barlow <dan@telent.net>");
MODULE_DESCRIPTION("Driver for wireless LAN cards using the PLX9052 PCI bridge");
MODULE_LICENSE("Dual MPL/GPL");

static int __init orinoco_plx_init(void)
{
	printk(KERN_DEBUG "%s\n", version);
	return pci_module_init(&orinoco_plx_driver);
}

static void __exit orinoco_plx_exit(void)
{
	pci_unregister_driver(&orinoco_plx_driver);
}

module_init(orinoco_plx_init);
module_exit(orinoco_plx_exit);

/*
 * Local variables:
 *  c-indent-level: 8
 *  c-basic-offset: 8
 *  tab-width: 8
 * End:
 */<|MERGE_RESOLUTION|>--- conflicted
+++ resolved
@@ -245,10 +245,6 @@
 		err = -EBUSY;
 		goto fail_irq;
 	}
-<<<<<<< HEAD
-	orinoco_pci_setup_netdev(dev, pdev, 2);
-=======
->>>>>>> df8ccb9b
 
 	err = orinoco_plx_hw_init(card);
 	if (err) {
