--- conflicted
+++ resolved
@@ -350,12 +350,9 @@
 	{IWL_PCI_DEVICE(0x08B4, 0x8270, iwl3160_2ac_cfg)},
 	{IWL_PCI_DEVICE(0x08B3, 0x8470, iwl3160_2ac_cfg)},
 	{IWL_PCI_DEVICE(0x08B3, 0x8570, iwl3160_2ac_cfg)},
-<<<<<<< HEAD
-=======
 
 /* 7265 Series */
 	{IWL_PCI_DEVICE(0x095A, 0x5010, iwl7265_2ac_cfg)},
->>>>>>> 01925efd
 #endif /* CONFIG_IWLMVM */
 
 	{0}
