--- conflicted
+++ resolved
@@ -2317,7 +2317,6 @@
 	if (flow_rule_match_key(rule, FLOW_DISSECTOR_KEY_ICMP)) {
 		struct flow_match_icmp match;
 
-<<<<<<< HEAD
 		flow_rule_match_icmp(rule, &match);
 		switch (ip_proto) {
 		case IPPROTO_ICMP:
@@ -2358,7 +2357,6 @@
 			spec->match_criteria_enable |= MLX5_MATCH_MISC_PARAMETERS_3;
 		}
 	}
-=======
 	/* Currenlty supported only for MPLS over UDP */
 	if (flow_rule_match_key(rule, FLOW_DISSECTOR_KEY_MPLS) &&
 	    !netif_is_bareudp(filter_dev)) {
@@ -2369,7 +2367,6 @@
 		return -EOPNOTSUPP;
 	}
 
->>>>>>> 00232240
 	return 0;
 }
 
