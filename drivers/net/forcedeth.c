--- conflicted
+++ resolved
@@ -1476,7 +1476,6 @@
 			if (init_realtek_8211b(dev, np)) {
 				netdev_info(dev, "%s: phy init failed\n",
 					    pci_name(np->pci_dev));
-<<<<<<< HEAD
 				return PHY_ERROR;
 			}
 		} else if (np->phy_model == PHY_MODEL_REALTEK_8201) {
@@ -1486,17 +1485,6 @@
 					    pci_name(np->pci_dev));
 				return PHY_ERROR;
 			}
-=======
-				return PHY_ERROR;
-			}
-		} else if (np->phy_model == PHY_MODEL_REALTEK_8201) {
-			if (init_realtek_8201(dev, np) ||
-			    init_realtek_8201_cross(dev, np)) {
-				netdev_info(dev, "%s: phy init failed\n",
-					    pci_name(np->pci_dev));
-				return PHY_ERROR;
-			}
->>>>>>> 47ae63e0
 		}
 	}
 
@@ -5657,11 +5645,8 @@
 		goto out_error;
 	}
 
-<<<<<<< HEAD
-=======
 	netif_carrier_off(dev);
 
->>>>>>> 47ae63e0
 	dev_info(&pci_dev->dev, "ifname %s, PHY OUI 0x%x @ %d, addr %pM\n",
 		 dev->name, np->phy_oui, np->phyaddr, dev->dev_addr);
 
