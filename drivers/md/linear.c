--- conflicted
+++ resolved
@@ -264,11 +264,7 @@
 	return 0;
 }
 
-<<<<<<< HEAD
-static int linear_make_request (struct mddev *mddev, struct bio *bio)
-=======
-static void linear_make_request (mddev_t *mddev, struct bio *bio)
->>>>>>> 6dd9ad7d
+static void linear_make_request(struct mddev *mddev, struct bio *bio)
 {
 	struct dev_info *tmp_dev;
 	sector_t start_sector;
