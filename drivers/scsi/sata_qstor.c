/*
 *  sata_qstor.c - Pacific Digital Corporation QStor SATA
 *
 *  Maintained by:  Mark Lord <mlord@pobox.com>
 *
 *  Copyright 2005 Pacific Digital Corporation.
 *  (OSL/GPL code release authorized by Jalil Fadavi).
 *
 *
 *  This program is free software; you can redistribute it and/or modify
 *  it under the terms of the GNU General Public License as published by
 *  the Free Software Foundation; either version 2, or (at your option)
 *  any later version.
 *
 *  This program is distributed in the hope that it will be useful,
 *  but WITHOUT ANY WARRANTY; without even the implied warranty of
 *  MERCHANTABILITY or FITNESS FOR A PARTICULAR PURPOSE.  See the
 *  GNU General Public License for more details.
 *
 *  You should have received a copy of the GNU General Public License
 *  along with this program; see the file COPYING.  If not, write to
 *  the Free Software Foundation, 675 Mass Ave, Cambridge, MA 02139, USA.
 *
 *
 *  libata documentation is available via 'make {ps|pdf}docs',
 *  as Documentation/DocBook/libata.*
 *
 */

#include <linux/kernel.h>
#include <linux/module.h>
#include <linux/pci.h>
#include <linux/init.h>
#include <linux/blkdev.h>
#include <linux/delay.h>
#include <linux/interrupt.h>
#include <linux/sched.h>
#include <linux/device.h>
#include <scsi/scsi_host.h>
#include <asm/io.h>
#include <linux/libata.h>

#define DRV_NAME	"sata_qstor"
#define DRV_VERSION	"0.05"

enum {
	QS_PORTS		= 4,
	QS_MAX_PRD		= LIBATA_MAX_PRD,
	QS_CPB_ORDER		= 6,
	QS_CPB_BYTES		= (1 << QS_CPB_ORDER),
	QS_PRD_BYTES		= QS_MAX_PRD * 16,
	QS_PKT_BYTES		= QS_CPB_BYTES + QS_PRD_BYTES,

	/* global register offsets */
	QS_HCF_CNFG3		= 0x0003, /* host configuration offset */
	QS_HID_HPHY		= 0x0004, /* host physical interface info */
	QS_HCT_CTRL		= 0x00e4, /* global interrupt mask offset */
	QS_HST_SFF		= 0x0100, /* host status fifo offset */
	QS_HVS_SERD3		= 0x0393, /* PHY enable offset */

	/* global control bits */
	QS_HPHY_64BIT		= (1 << 1), /* 64-bit bus detected */
	QS_CNFG3_GSRST		= 0x01,     /* global chip reset */
	QS_SERD3_PHY_ENA	= 0xf0,     /* PHY detection ENAble*/

	/* per-channel register offsets */
	QS_CCF_CPBA		= 0x0710, /* chan CPB base address */
	QS_CCF_CSEP		= 0x0718, /* chan CPB separation factor */
	QS_CFC_HUFT		= 0x0800, /* host upstream fifo threshold */
	QS_CFC_HDFT		= 0x0804, /* host downstream fifo threshold */
	QS_CFC_DUFT		= 0x0808, /* dev upstream fifo threshold */
	QS_CFC_DDFT		= 0x080c, /* dev downstream fifo threshold */
	QS_CCT_CTR0		= 0x0900, /* chan control-0 offset */
	QS_CCT_CTR1		= 0x0901, /* chan control-1 offset */
	QS_CCT_CFF		= 0x0a00, /* chan command fifo offset */

	/* channel control bits */
	QS_CTR0_REG		= (1 << 1),   /* register mode (vs. pkt mode) */
	QS_CTR0_CLER		= (1 << 2),   /* clear channel errors */
	QS_CTR1_RDEV		= (1 << 1),   /* sata phy/comms reset */
	QS_CTR1_RCHN		= (1 << 4),   /* reset channel logic */
	QS_CCF_RUN_PKT		= 0x107,      /* RUN a new dma PKT */

	/* pkt sub-field headers */
	QS_HCB_HDR		= 0x01,   /* Host Control Block header */
	QS_DCB_HDR		= 0x02,   /* Device Control Block header */

	/* pkt HCB flag bits */
	QS_HF_DIRO		= (1 << 0),   /* data DIRection Out */
	QS_HF_DAT		= (1 << 3),   /* DATa pkt */
	QS_HF_IEN		= (1 << 4),   /* Interrupt ENable */
	QS_HF_VLD		= (1 << 5),   /* VaLiD pkt */

	/* pkt DCB flag bits */
	QS_DF_PORD		= (1 << 2),   /* Pio OR Dma */
	QS_DF_ELBA		= (1 << 3),   /* Extended LBA (lba48) */

	/* PCI device IDs */
	board_2068_idx		= 0,	/* QStor 4-port SATA/RAID */
};

enum {
	QS_DMA_BOUNDARY		= ~0UL
};

typedef enum { qs_state_idle, qs_state_pkt, qs_state_mmio } qs_state_t;

struct qs_port_priv {
	u8			*pkt;
	dma_addr_t		pkt_dma;
	qs_state_t		state;
};

static u32 qs_scr_read (struct ata_port *ap, unsigned int sc_reg);
static void qs_scr_write (struct ata_port *ap, unsigned int sc_reg, u32 val);
static int qs_ata_init_one (struct pci_dev *pdev, const struct pci_device_id *ent);
static irqreturn_t qs_intr (int irq, void *dev_instance, struct pt_regs *regs);
static int qs_port_start(struct ata_port *ap);
static void qs_host_stop(struct ata_host_set *host_set);
static void qs_port_stop(struct ata_port *ap);
static void qs_phy_reset(struct ata_port *ap);
static void qs_qc_prep(struct ata_queued_cmd *qc);
static unsigned int qs_qc_issue(struct ata_queued_cmd *qc);
static int qs_check_atapi_dma(struct ata_queued_cmd *qc);
static void qs_bmdma_stop(struct ata_queued_cmd *qc);
static u8 qs_bmdma_status(struct ata_port *ap);
static void qs_irq_clear(struct ata_port *ap);
static void qs_eng_timeout(struct ata_port *ap);

static struct scsi_host_template qs_ata_sht = {
	.module			= THIS_MODULE,
	.name			= DRV_NAME,
	.ioctl			= ata_scsi_ioctl,
	.queuecommand		= ata_scsi_queuecmd,
	.eh_timed_out		= ata_scsi_timed_out,
	.eh_strategy_handler	= ata_scsi_error,
	.can_queue		= ATA_DEF_QUEUE,
	.this_id		= ATA_SHT_THIS_ID,
	.sg_tablesize		= QS_MAX_PRD,
	.cmd_per_lun		= ATA_SHT_CMD_PER_LUN,
	.emulated		= ATA_SHT_EMULATED,
	//FIXME .use_clustering		= ATA_SHT_USE_CLUSTERING,
	.use_clustering		= ENABLE_CLUSTERING,
	.proc_name		= DRV_NAME,
	.dma_boundary		= QS_DMA_BOUNDARY,
	.slave_configure	= ata_scsi_slave_config,
	.bios_param		= ata_std_bios_param,
};

static const struct ata_port_operations qs_ata_ops = {
	.port_disable		= ata_port_disable,
	.tf_load		= ata_tf_load,
	.tf_read		= ata_tf_read,
	.check_status		= ata_check_status,
	.check_atapi_dma	= qs_check_atapi_dma,
	.exec_command		= ata_exec_command,
	.dev_select		= ata_std_dev_select,
	.phy_reset		= qs_phy_reset,
	.qc_prep		= qs_qc_prep,
	.qc_issue		= qs_qc_issue,
	.eng_timeout		= qs_eng_timeout,
	.irq_handler		= qs_intr,
	.irq_clear		= qs_irq_clear,
	.scr_read		= qs_scr_read,
	.scr_write		= qs_scr_write,
	.port_start		= qs_port_start,
	.port_stop		= qs_port_stop,
	.host_stop		= qs_host_stop,
	.bmdma_stop		= qs_bmdma_stop,
	.bmdma_status		= qs_bmdma_status,
};

static const struct ata_port_info qs_port_info[] = {
	/* board_2068_idx */
	{
		.sht		= &qs_ata_sht,
		.host_flags	= ATA_FLAG_SATA | ATA_FLAG_NO_LEGACY |
				  ATA_FLAG_SATA_RESET |
				  //FIXME ATA_FLAG_SRST |
				  ATA_FLAG_MMIO,
		.pio_mask	= 0x10, /* pio4 */
		.udma_mask	= 0x7f, /* udma0-6 */
		.port_ops	= &qs_ata_ops,
	},
};

static const struct pci_device_id qs_ata_pci_tbl[] = {
	{ PCI_VENDOR_ID_PDC, 0x2068, PCI_ANY_ID, PCI_ANY_ID, 0, 0,
	  board_2068_idx },

	{ }	/* terminate list */
};

static struct pci_driver qs_ata_pci_driver = {
	.name			= DRV_NAME,
	.id_table		= qs_ata_pci_tbl,
	.probe			= qs_ata_init_one,
	.remove			= ata_pci_remove_one,
};

static int qs_check_atapi_dma(struct ata_queued_cmd *qc)
{
	return 1;	/* ATAPI DMA not supported */
}

static void qs_bmdma_stop(struct ata_queued_cmd *qc)
{
	/* nothing */
}

static u8 qs_bmdma_status(struct ata_port *ap)
{
	return 0;
}

static void qs_irq_clear(struct ata_port *ap)
{
	/* nothing */
}

static inline void qs_enter_reg_mode(struct ata_port *ap)
{
	u8 __iomem *chan = ap->host_set->mmio_base + (ap->port_no * 0x4000);

	writeb(QS_CTR0_REG, chan + QS_CCT_CTR0);
	readb(chan + QS_CCT_CTR0);        /* flush */
}

static inline void qs_reset_channel_logic(struct ata_port *ap)
{
	u8 __iomem *chan = ap->host_set->mmio_base + (ap->port_no * 0x4000);

	writeb(QS_CTR1_RCHN, chan + QS_CCT_CTR1);
	readb(chan + QS_CCT_CTR0);        /* flush */
	qs_enter_reg_mode(ap);
}

static void qs_phy_reset(struct ata_port *ap)
{
	struct qs_port_priv *pp = ap->private_data;

	pp->state = qs_state_idle;
	qs_reset_channel_logic(ap);
	sata_phy_reset(ap);
}

static void qs_eng_timeout(struct ata_port *ap)
{
	struct qs_port_priv *pp = ap->private_data;

	if (pp->state != qs_state_idle) /* healthy paranoia */
		pp->state = qs_state_mmio;
	qs_reset_channel_logic(ap);
	ata_eng_timeout(ap);
}

static u32 qs_scr_read (struct ata_port *ap, unsigned int sc_reg)
{
	if (sc_reg > SCR_CONTROL)
		return ~0U;
	return readl((void __iomem *)(ap->ioaddr.scr_addr + (sc_reg * 8)));
}

static void qs_scr_write (struct ata_port *ap, unsigned int sc_reg, u32 val)
{
	if (sc_reg > SCR_CONTROL)
		return;
	writel(val, (void __iomem *)(ap->ioaddr.scr_addr + (sc_reg * 8)));
}

static unsigned int qs_fill_sg(struct ata_queued_cmd *qc)
{
	struct scatterlist *sg;
	struct ata_port *ap = qc->ap;
	struct qs_port_priv *pp = ap->private_data;
	unsigned int nelem;
	u8 *prd = pp->pkt + QS_CPB_BYTES;

<<<<<<< HEAD
	WARN_ON(qc->__sg == NULL);
	WARN_ON(qc->n_elem == 0);
=======
	assert(qc->__sg != NULL);
	assert(qc->n_elem > 0 || qc->pad_len > 0);
>>>>>>> 2e242fa9

	nelem = 0;
	ata_for_each_sg(sg, qc) {
		u64 addr;
		u32 len;

		addr = sg_dma_address(sg);
		*(__le64 *)prd = cpu_to_le64(addr);
		prd += sizeof(u64);

		len = sg_dma_len(sg);
		*(__le32 *)prd = cpu_to_le32(len);
		prd += sizeof(u64);

		VPRINTK("PRD[%u] = (0x%llX, 0x%X)\n", nelem,
					(unsigned long long)addr, len);
		nelem++;
	}

	return nelem;
}

static void qs_qc_prep(struct ata_queued_cmd *qc)
{
	struct qs_port_priv *pp = qc->ap->private_data;
	u8 dflags = QS_DF_PORD, *buf = pp->pkt;
	u8 hflags = QS_HF_DAT | QS_HF_IEN | QS_HF_VLD;
	u64 addr;
	unsigned int nelem;

	VPRINTK("ENTER\n");

	qs_enter_reg_mode(qc->ap);
	if (qc->tf.protocol != ATA_PROT_DMA) {
		ata_qc_prep(qc);
		return;
	}

	nelem = qs_fill_sg(qc);

	if ((qc->tf.flags & ATA_TFLAG_WRITE))
		hflags |= QS_HF_DIRO;
	if ((qc->tf.flags & ATA_TFLAG_LBA48))
		dflags |= QS_DF_ELBA;

	/* host control block (HCB) */
	buf[ 0] = QS_HCB_HDR;
	buf[ 1] = hflags;
	*(__le32 *)(&buf[ 4]) = cpu_to_le32(qc->nsect * ATA_SECT_SIZE);
	*(__le32 *)(&buf[ 8]) = cpu_to_le32(nelem);
	addr = ((u64)pp->pkt_dma) + QS_CPB_BYTES;
	*(__le64 *)(&buf[16]) = cpu_to_le64(addr);

	/* device control block (DCB) */
	buf[24] = QS_DCB_HDR;
	buf[28] = dflags;

	/* frame information structure (FIS) */
	ata_tf_to_fis(&qc->tf, &buf[32], 0);
}

static inline void qs_packet_start(struct ata_queued_cmd *qc)
{
	struct ata_port *ap = qc->ap;
	u8 __iomem *chan = ap->host_set->mmio_base + (ap->port_no * 0x4000);

	VPRINTK("ENTER, ap %p\n", ap);

	writeb(QS_CTR0_CLER, chan + QS_CCT_CTR0);
	wmb();                             /* flush PRDs and pkt to memory */
	writel(QS_CCF_RUN_PKT, chan + QS_CCT_CFF);
	readl(chan + QS_CCT_CFF);          /* flush */
}

static unsigned int qs_qc_issue(struct ata_queued_cmd *qc)
{
	struct qs_port_priv *pp = qc->ap->private_data;

	switch (qc->tf.protocol) {
	case ATA_PROT_DMA:

		pp->state = qs_state_pkt;
		qs_packet_start(qc);
		return 0;

	case ATA_PROT_ATAPI_DMA:
		BUG();
		break;

	default:
		break;
	}

	pp->state = qs_state_mmio;
	return ata_qc_issue_prot(qc);
}

static inline unsigned int qs_intr_pkt(struct ata_host_set *host_set)
{
	unsigned int handled = 0;
	u8 sFFE;
	u8 __iomem *mmio_base = host_set->mmio_base;

	do {
		u32 sff0 = readl(mmio_base + QS_HST_SFF);
		u32 sff1 = readl(mmio_base + QS_HST_SFF + 4);
		u8 sEVLD = (sff1 >> 30) & 0x01;	/* valid flag */
		sFFE  = sff1 >> 31;		/* empty flag */

		if (sEVLD) {
			u8 sDST = sff0 >> 16;	/* dev status */
			u8 sHST = sff1 & 0x3f;	/* host status */
			unsigned int port_no = (sff1 >> 8) & 0x03;
			struct ata_port *ap = host_set->ports[port_no];

			DPRINTK("SFF=%08x%08x: sCHAN=%u sHST=%d sDST=%02x\n",
					sff1, sff0, port_no, sHST, sDST);
			handled = 1;
			if (ap && !(ap->flags &
				    (ATA_FLAG_PORT_DISABLED|ATA_FLAG_NOINTR))) {
				struct ata_queued_cmd *qc;
				struct qs_port_priv *pp = ap->private_data;
				if (!pp || pp->state != qs_state_pkt)
					continue;
				qc = ata_qc_from_tag(ap, ap->active_tag);
				if (qc && (!(qc->tf.ctl & ATA_NIEN))) {
					switch (sHST) {
					case 0: /* successful CPB */
					case 3: /* device error */
						pp->state = qs_state_idle;
						qs_enter_reg_mode(qc->ap);
						qc->err_mask |= ac_err_mask(sDST);
						ata_qc_complete(qc);
						break;
					default:
						break;
					}
				}
			}
		}
	} while (!sFFE);
	return handled;
}

static inline unsigned int qs_intr_mmio(struct ata_host_set *host_set)
{
	unsigned int handled = 0, port_no;

	for (port_no = 0; port_no < host_set->n_ports; ++port_no) {
		struct ata_port *ap;
		ap = host_set->ports[port_no];
		if (ap &&
		    !(ap->flags & (ATA_FLAG_PORT_DISABLED | ATA_FLAG_NOINTR))) {
			struct ata_queued_cmd *qc;
			struct qs_port_priv *pp = ap->private_data;
			if (!pp || pp->state != qs_state_mmio)
				continue;
			qc = ata_qc_from_tag(ap, ap->active_tag);
			if (qc && (!(qc->tf.ctl & ATA_NIEN))) {

				/* check main status, clearing INTRQ */
				u8 status = ata_check_status(ap);
				if ((status & ATA_BUSY))
					continue;
				DPRINTK("ata%u: protocol %d (dev_stat 0x%X)\n",
					ap->id, qc->tf.protocol, status);

				/* complete taskfile transaction */
				pp->state = qs_state_idle;
				qc->err_mask |= ac_err_mask(status);
				ata_qc_complete(qc);
				handled = 1;
			}
		}
	}
	return handled;
}

static irqreturn_t qs_intr(int irq, void *dev_instance, struct pt_regs *regs)
{
	struct ata_host_set *host_set = dev_instance;
	unsigned int handled = 0;

	VPRINTK("ENTER\n");

	spin_lock(&host_set->lock);
	handled  = qs_intr_pkt(host_set) | qs_intr_mmio(host_set);
	spin_unlock(&host_set->lock);

	VPRINTK("EXIT\n");

	return IRQ_RETVAL(handled);
}

static void qs_ata_setup_port(struct ata_ioports *port, unsigned long base)
{
	port->cmd_addr		=
	port->data_addr		= base + 0x400;
	port->error_addr	=
	port->feature_addr	= base + 0x408; /* hob_feature = 0x409 */
	port->nsect_addr	= base + 0x410; /* hob_nsect   = 0x411 */
	port->lbal_addr		= base + 0x418; /* hob_lbal    = 0x419 */
	port->lbam_addr		= base + 0x420; /* hob_lbam    = 0x421 */
	port->lbah_addr		= base + 0x428; /* hob_lbah    = 0x429 */
	port->device_addr	= base + 0x430;
	port->status_addr	=
	port->command_addr	= base + 0x438;
	port->altstatus_addr	=
	port->ctl_addr		= base + 0x440;
	port->scr_addr		= base + 0xc00;
}

static int qs_port_start(struct ata_port *ap)
{
	struct device *dev = ap->host_set->dev;
	struct qs_port_priv *pp;
	void __iomem *mmio_base = ap->host_set->mmio_base;
	void __iomem *chan = mmio_base + (ap->port_no * 0x4000);
	u64 addr;
	int rc;

	rc = ata_port_start(ap);
	if (rc)
		return rc;
	qs_enter_reg_mode(ap);
	pp = kzalloc(sizeof(*pp), GFP_KERNEL);
	if (!pp) {
		rc = -ENOMEM;
		goto err_out;
	}
	pp->pkt = dma_alloc_coherent(dev, QS_PKT_BYTES, &pp->pkt_dma,
								GFP_KERNEL);
	if (!pp->pkt) {
		rc = -ENOMEM;
		goto err_out_kfree;
	}
	memset(pp->pkt, 0, QS_PKT_BYTES);
	ap->private_data = pp;

	addr = (u64)pp->pkt_dma;
	writel((u32) addr,        chan + QS_CCF_CPBA);
	writel((u32)(addr >> 32), chan + QS_CCF_CPBA + 4);
	return 0;

err_out_kfree:
	kfree(pp);
err_out:
	ata_port_stop(ap);
	return rc;
}

static void qs_port_stop(struct ata_port *ap)
{
	struct device *dev = ap->host_set->dev;
	struct qs_port_priv *pp = ap->private_data;

	if (pp != NULL) {
		ap->private_data = NULL;
		if (pp->pkt != NULL)
			dma_free_coherent(dev, QS_PKT_BYTES, pp->pkt,
								pp->pkt_dma);
		kfree(pp);
	}
	ata_port_stop(ap);
}

static void qs_host_stop(struct ata_host_set *host_set)
{
	void __iomem *mmio_base = host_set->mmio_base;
	struct pci_dev *pdev = to_pci_dev(host_set->dev);

	writeb(0, mmio_base + QS_HCT_CTRL); /* disable host interrupts */
	writeb(QS_CNFG3_GSRST, mmio_base + QS_HCF_CNFG3); /* global reset */

	pci_iounmap(pdev, mmio_base);
}

static void qs_host_init(unsigned int chip_id, struct ata_probe_ent *pe)
{
	void __iomem *mmio_base = pe->mmio_base;
	unsigned int port_no;

	writeb(0, mmio_base + QS_HCT_CTRL); /* disable host interrupts */
	writeb(QS_CNFG3_GSRST, mmio_base + QS_HCF_CNFG3); /* global reset */

	/* reset each channel in turn */
	for (port_no = 0; port_no < pe->n_ports; ++port_no) {
		u8 __iomem *chan = mmio_base + (port_no * 0x4000);
		writeb(QS_CTR1_RDEV|QS_CTR1_RCHN, chan + QS_CCT_CTR1);
		writeb(QS_CTR0_REG, chan + QS_CCT_CTR0);
		readb(chan + QS_CCT_CTR0);        /* flush */
	}
	writeb(QS_SERD3_PHY_ENA, mmio_base + QS_HVS_SERD3); /* enable phy */

	for (port_no = 0; port_no < pe->n_ports; ++port_no) {
		u8 __iomem *chan = mmio_base + (port_no * 0x4000);
		/* set FIFO depths to same settings as Windows driver */
		writew(32, chan + QS_CFC_HUFT);
		writew(32, chan + QS_CFC_HDFT);
		writew(10, chan + QS_CFC_DUFT);
		writew( 8, chan + QS_CFC_DDFT);
		/* set CPB size in bytes, as a power of two */
		writeb(QS_CPB_ORDER,    chan + QS_CCF_CSEP);
	}
	writeb(1, mmio_base + QS_HCT_CTRL); /* enable host interrupts */
}

/*
 * The QStor understands 64-bit buses, and uses 64-bit fields
 * for DMA pointers regardless of bus width.  We just have to
 * make sure our DMA masks are set appropriately for whatever
 * bridge lies between us and the QStor, and then the DMA mapping
 * code will ensure we only ever "see" appropriate buffer addresses.
 * If we're 32-bit limited somewhere, then our 64-bit fields will
 * just end up with zeros in the upper 32-bits, without any special
 * logic required outside of this routine (below).
 */
static int qs_set_dma_masks(struct pci_dev *pdev, void __iomem *mmio_base)
{
	u32 bus_info = readl(mmio_base + QS_HID_HPHY);
	int rc, have_64bit_bus = (bus_info & QS_HPHY_64BIT);

	if (have_64bit_bus &&
	    !pci_set_dma_mask(pdev, DMA_64BIT_MASK)) {
		rc = pci_set_consistent_dma_mask(pdev, DMA_64BIT_MASK);
		if (rc) {
			rc = pci_set_consistent_dma_mask(pdev, DMA_32BIT_MASK);
			if (rc) {
				dev_printk(KERN_ERR, &pdev->dev,
					   "64-bit DMA enable failed\n");
				return rc;
			}
		}
	} else {
		rc = pci_set_dma_mask(pdev, DMA_32BIT_MASK);
		if (rc) {
			dev_printk(KERN_ERR, &pdev->dev,
				"32-bit DMA enable failed\n");
			return rc;
		}
		rc = pci_set_consistent_dma_mask(pdev, DMA_32BIT_MASK);
		if (rc) {
			dev_printk(KERN_ERR, &pdev->dev,
				"32-bit consistent DMA enable failed\n");
			return rc;
		}
	}
	return 0;
}

static int qs_ata_init_one(struct pci_dev *pdev,
				const struct pci_device_id *ent)
{
	static int printed_version;
	struct ata_probe_ent *probe_ent = NULL;
	void __iomem *mmio_base;
	unsigned int board_idx = (unsigned int) ent->driver_data;
	int rc, port_no;

	if (!printed_version++)
		dev_printk(KERN_DEBUG, &pdev->dev, "version " DRV_VERSION "\n");

	rc = pci_enable_device(pdev);
	if (rc)
		return rc;

	rc = pci_request_regions(pdev, DRV_NAME);
	if (rc)
		goto err_out;

	if ((pci_resource_flags(pdev, 4) & IORESOURCE_MEM) == 0) {
		rc = -ENODEV;
		goto err_out_regions;
	}

	mmio_base = pci_iomap(pdev, 4, 0);
	if (mmio_base == NULL) {
		rc = -ENOMEM;
		goto err_out_regions;
	}

	rc = qs_set_dma_masks(pdev, mmio_base);
	if (rc)
		goto err_out_iounmap;

	probe_ent = kmalloc(sizeof(*probe_ent), GFP_KERNEL);
	if (probe_ent == NULL) {
		rc = -ENOMEM;
		goto err_out_iounmap;
	}

	memset(probe_ent, 0, sizeof(*probe_ent));
	probe_ent->dev = pci_dev_to_dev(pdev);
	INIT_LIST_HEAD(&probe_ent->node);

	probe_ent->sht		= qs_port_info[board_idx].sht;
	probe_ent->host_flags	= qs_port_info[board_idx].host_flags;
	probe_ent->pio_mask	= qs_port_info[board_idx].pio_mask;
	probe_ent->mwdma_mask	= qs_port_info[board_idx].mwdma_mask;
	probe_ent->udma_mask	= qs_port_info[board_idx].udma_mask;
	probe_ent->port_ops	= qs_port_info[board_idx].port_ops;

	probe_ent->irq		= pdev->irq;
	probe_ent->irq_flags	= SA_SHIRQ;
	probe_ent->mmio_base	= mmio_base;
	probe_ent->n_ports	= QS_PORTS;

	for (port_no = 0; port_no < probe_ent->n_ports; ++port_no) {
		unsigned long chan = (unsigned long)mmio_base +
							(port_no * 0x4000);
		qs_ata_setup_port(&probe_ent->port[port_no], chan);
	}

	pci_set_master(pdev);

	/* initialize adapter */
	qs_host_init(board_idx, probe_ent);

	rc = ata_device_add(probe_ent);
	kfree(probe_ent);
	if (rc != QS_PORTS)
		goto err_out_iounmap;
	return 0;

err_out_iounmap:
	pci_iounmap(pdev, mmio_base);
err_out_regions:
	pci_release_regions(pdev);
err_out:
	pci_disable_device(pdev);
	return rc;
}

static int __init qs_ata_init(void)
{
	return pci_module_init(&qs_ata_pci_driver);
}

static void __exit qs_ata_exit(void)
{
	pci_unregister_driver(&qs_ata_pci_driver);
}

MODULE_AUTHOR("Mark Lord");
MODULE_DESCRIPTION("Pacific Digital Corporation QStor SATA low-level driver");
MODULE_LICENSE("GPL");
MODULE_DEVICE_TABLE(pci, qs_ata_pci_tbl);
MODULE_VERSION(DRV_VERSION);

module_init(qs_ata_init);
module_exit(qs_ata_exit);<|MERGE_RESOLUTION|>--- conflicted
+++ resolved
@@ -276,13 +276,8 @@
 	unsigned int nelem;
 	u8 *prd = pp->pkt + QS_CPB_BYTES;
 
-<<<<<<< HEAD
 	WARN_ON(qc->__sg == NULL);
-	WARN_ON(qc->n_elem == 0);
-=======
-	assert(qc->__sg != NULL);
-	assert(qc->n_elem > 0 || qc->pad_len > 0);
->>>>>>> 2e242fa9
+	WARN_ON(qc->n_elem == 0 && qc->pad_len == 0);
 
 	nelem = 0;
 	ata_for_each_sg(sg, qc) {
