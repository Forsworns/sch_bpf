--- conflicted
+++ resolved
@@ -103,32 +103,6 @@
 static const struct dma_map_ops amd_iommu_dma_ops;
 
 /*
-<<<<<<< HEAD
- * This struct contains device specific data for the IOMMU
- */
-struct iommu_dev_data {
-	struct list_head list;		  /* For domain->dev_list */
-	struct list_head dev_data_list;	  /* For global dev_data_list */
-	struct protection_domain *domain; /* Domain the device is bound to */
-	u16 devid;			  /* PCI Device ID */
-	u16 alias;			  /* Alias Device ID */
-	bool iommu_v2;			  /* Device can make use of IOMMUv2 */
-	bool passthrough;		  /* Device is identity mapped */
-	struct {
-		bool enabled;
-		int qdep;
-	} ats;				  /* ATS state */
-	bool pri_tlp;			  /* PASID TLB required for
-					     PPR completions */
-	u32 errata;			  /* Bitmap for errata to apply */
-	bool use_vapic;			  /* Enable device to use vapic mode */
-
-	struct ratelimit_state rs;	  /* Ratelimit IOPF messages */
-};
-
-/*
-=======
->>>>>>> bb176f67
  * general struct to manage commands send to an IOMMU
  */
 struct iommu_cmd {
@@ -141,20 +115,6 @@
 static int protection_domain_init(struct protection_domain *domain);
 static void detach_device(struct device *dev);
 static void iova_domain_flush_tlb(struct iova_domain *iovad);
-
-#define FLUSH_QUEUE_SIZE 256
-
-struct flush_queue_entry {
-	unsigned long iova_pfn;
-	unsigned long pages;
-	u64 counter; /* Flush counter when this entry was added to the queue */
-};
-
-struct flush_queue {
-	struct flush_queue_entry *entries;
-	unsigned head, tail;
-	spinlock_t lock;
-};
 
 /*
  * Data container for a dma_ops specific protection domain
@@ -165,36 +125,6 @@
 
 	/* IOVA RB-Tree */
 	struct iova_domain iovad;
-
-	struct flush_queue __percpu *flush_queue;
-
-	/*
-	 * We need two counter here to be race-free wrt. IOTLB flushing and
-	 * adding entries to the flush queue.
-	 *
-	 * The flush_start_cnt is incremented _before_ the IOTLB flush starts.
-	 * New entries added to the flush ring-buffer get their 'counter' value
-	 * from here. This way we can make sure that entries added to the queue
-	 * (or other per-cpu queues of the same domain) while the TLB is about
-	 * to be flushed are not considered to be flushed already.
-	 */
-	atomic64_t flush_start_cnt;
-
-	/*
-	 * The flush_finish_cnt is incremented when an IOTLB flush is complete.
-	 * This value is always smaller than flush_start_cnt. The queue_add
-	 * function frees all IOVAs that have a counter value smaller than
-	 * flush_finish_cnt. This makes sure that we only free IOVAs that are
-	 * flushed out of the IOTLB of the domain.
-	 */
-	atomic64_t flush_finish_cnt;
-
-	/*
-	 * Timer to make sure we don't keep IOVAs around unflushed
-	 * for too long
-	 */
-	struct timer_list flush_timer;
-	atomic_t flush_timer_on;
 };
 
 static struct iova_domain reserved_iova_ranges;
@@ -1800,194 +1730,19 @@
 	free_page((unsigned long)domain->gcr3_tbl);
 }
 
-<<<<<<< HEAD
-static void dma_ops_domain_free_flush_queue(struct dma_ops_domain *dom)
-{
-	int cpu;
-
-	for_each_possible_cpu(cpu) {
-		struct flush_queue *queue;
-
-		queue = per_cpu_ptr(dom->flush_queue, cpu);
-		kfree(queue->entries);
-	}
-
-	free_percpu(dom->flush_queue);
-
-	dom->flush_queue = NULL;
-}
-
-static int dma_ops_domain_alloc_flush_queue(struct dma_ops_domain *dom)
-{
-	int cpu;
-
-	atomic64_set(&dom->flush_start_cnt,  0);
-	atomic64_set(&dom->flush_finish_cnt, 0);
-
-	dom->flush_queue = alloc_percpu(struct flush_queue);
-	if (!dom->flush_queue)
-		return -ENOMEM;
-
-	/* First make sure everything is cleared */
-	for_each_possible_cpu(cpu) {
-		struct flush_queue *queue;
-
-		queue = per_cpu_ptr(dom->flush_queue, cpu);
-		queue->head    = 0;
-		queue->tail    = 0;
-		queue->entries = NULL;
-	}
-
-	/* Now start doing the allocation */
-	for_each_possible_cpu(cpu) {
-		struct flush_queue *queue;
-
-		queue = per_cpu_ptr(dom->flush_queue, cpu);
-		queue->entries = kzalloc(FLUSH_QUEUE_SIZE * sizeof(*queue->entries),
-					 GFP_KERNEL);
-		if (!queue->entries) {
-			dma_ops_domain_free_flush_queue(dom);
-			return -ENOMEM;
-		}
-
-		spin_lock_init(&queue->lock);
-	}
-
-	return 0;
-}
-
 static void dma_ops_domain_flush_tlb(struct dma_ops_domain *dom)
 {
-	atomic64_inc(&dom->flush_start_cnt);
 	domain_flush_tlb(&dom->domain);
 	domain_flush_complete(&dom->domain);
-	atomic64_inc(&dom->flush_finish_cnt);
-}
-
-static inline bool queue_ring_full(struct flush_queue *queue)
-{
-	assert_spin_locked(&queue->lock);
-
-	return (((queue->tail + 1) % FLUSH_QUEUE_SIZE) == queue->head);
-}
-
-#define queue_ring_for_each(i, q) \
-	for (i = (q)->head; i != (q)->tail; i = (i + 1) % FLUSH_QUEUE_SIZE)
-
-static inline unsigned queue_ring_add(struct flush_queue *queue)
-{
-	unsigned idx = queue->tail;
-
-	assert_spin_locked(&queue->lock);
-	queue->tail = (idx + 1) % FLUSH_QUEUE_SIZE;
-
-	return idx;
-}
-
-static inline void queue_ring_remove_head(struct flush_queue *queue)
-{
-	assert_spin_locked(&queue->lock);
-	queue->head = (queue->head + 1) % FLUSH_QUEUE_SIZE;
-}
-
-static void queue_ring_free_flushed(struct dma_ops_domain *dom,
-				    struct flush_queue *queue)
-{
-	u64 counter = atomic64_read(&dom->flush_finish_cnt);
-	int idx;
-
-	queue_ring_for_each(idx, queue) {
-		/*
-		 * This assumes that counter values in the ring-buffer are
-		 * monotonously rising.
-		 */
-		if (queue->entries[idx].counter >= counter)
-			break;
-
-		free_iova_fast(&dom->iovad,
-			       queue->entries[idx].iova_pfn,
-			       queue->entries[idx].pages);
-
-		queue_ring_remove_head(queue);
-	}
-}
-
-static void queue_add(struct dma_ops_domain *dom,
-		      unsigned long address, unsigned long pages)
-{
-	struct flush_queue *queue;
-	unsigned long flags;
-	int idx;
-
-	pages     = __roundup_pow_of_two(pages);
-	address >>= PAGE_SHIFT;
-
-	queue = get_cpu_ptr(dom->flush_queue);
-	spin_lock_irqsave(&queue->lock, flags);
-
-	/*
-	 * First remove the enries from the ring-buffer that are already
-	 * flushed to make the below queue_ring_full() check less likely
-	 */
-	queue_ring_free_flushed(dom, queue);
-
-	/*
-	 * When ring-queue is full, flush the entries from the IOTLB so
-	 * that we can free all entries with queue_ring_free_flushed()
-	 * below.
-	 */
-	if (queue_ring_full(queue)) {
-		dma_ops_domain_flush_tlb(dom);
-		queue_ring_free_flushed(dom, queue);
-	}
-
-	idx = queue_ring_add(queue);
-
-	queue->entries[idx].iova_pfn = address;
-	queue->entries[idx].pages    = pages;
-	queue->entries[idx].counter  = atomic64_read(&dom->flush_start_cnt);
-
-	spin_unlock_irqrestore(&queue->lock, flags);
-
-	if (atomic_cmpxchg(&dom->flush_timer_on, 0, 1) == 0)
-		mod_timer(&dom->flush_timer, jiffies + msecs_to_jiffies(10));
-
-	put_cpu_ptr(dom->flush_queue);
-}
-
-static void queue_flush_timeout(unsigned long data)
-{
-	struct dma_ops_domain *dom = (struct dma_ops_domain *)data;
-	int cpu;
-
-	atomic_set(&dom->flush_timer_on, 0);
+}
+
+static void iova_domain_flush_tlb(struct iova_domain *iovad)
+{
+	struct dma_ops_domain *dom;
+
+	dom = container_of(iovad, struct dma_ops_domain, iovad);
 
 	dma_ops_domain_flush_tlb(dom);
-
-	for_each_possible_cpu(cpu) {
-		struct flush_queue *queue;
-		unsigned long flags;
-
-		queue = per_cpu_ptr(dom->flush_queue, cpu);
-		spin_lock_irqsave(&queue->lock, flags);
-		queue_ring_free_flushed(dom, queue);
-		spin_unlock_irqrestore(&queue->lock, flags);
-	}
-=======
-static void dma_ops_domain_flush_tlb(struct dma_ops_domain *dom)
-{
-	domain_flush_tlb(&dom->domain);
-	domain_flush_complete(&dom->domain);
-}
-
-static void iova_domain_flush_tlb(struct iova_domain *iovad)
-{
-	struct dma_ops_domain *dom;
-
-	dom = container_of(iovad, struct dma_ops_domain, iovad);
-
-	dma_ops_domain_flush_tlb(dom);
->>>>>>> bb176f67
 }
 
 /*
@@ -2000,11 +1755,6 @@
 		return;
 
 	del_domain_from_list(&dom->domain);
-
-	if (timer_pending(&dom->flush_timer))
-		del_timer(&dom->flush_timer);
-
-	dma_ops_domain_free_flush_queue(dom);
 
 	put_iova_domain(&dom->iovad);
 
@@ -2047,14 +1797,6 @@
 	/* Initialize reserved ranges */
 	copy_reserved_iova(&reserved_iova_ranges, &dma_dom->iovad);
 
-	if (dma_ops_domain_alloc_flush_queue(dma_dom))
-		goto free_dma_dom;
-
-	setup_timer(&dma_dom->flush_timer, queue_flush_timeout,
-		    (unsigned long)dma_dom);
-
-	atomic_set(&dma_dom->flush_timer_on, 0);
-
 	add_domain_to_list(&dma_dom->domain);
 
 	return dma_dom;
@@ -2117,12 +1859,7 @@
 		flags    |= tmp;
 	}
 
-<<<<<<< HEAD
-
-	flags &= ~(DTE_FLAG_SA | 0xffffULL);
-=======
 	flags &= ~DEV_DOMID_MASK;
->>>>>>> bb176f67
 	flags |= domain->id;
 
 	amd_iommu_dev_table[devid].data[1]  = flags;
@@ -3036,11 +2773,7 @@
 
 int __init amd_iommu_init_dma_ops(void)
 {
-<<<<<<< HEAD
-	swiotlb        = iommu_pass_through ? 1 : 0;
-=======
 	swiotlb        = (iommu_pass_through || sme_me_mask) ? 1 : 0;
->>>>>>> bb176f67
 	iommu_detected = 1;
 
 	/*
