--- conflicted
+++ resolved
@@ -2197,14 +2197,10 @@
 	if (err < 0)
 		return err;
 #if defined(SUPPORT_JOYSTICK)
-<<<<<<< HEAD
-	pci_register_driver(&joystick_driver);
-=======
 	err = pci_register_driver(&joystick_driver);
 	/* On failure unregister formerly registered audio driver */
 	if (err < 0)
 		pci_unregister_driver(&driver);
->>>>>>> 80ffb3cc
 #endif
 	return err;
 }
