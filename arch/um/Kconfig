--- conflicted
+++ resolved
@@ -197,10 +197,7 @@
 	prompt "Support time-travel mode (e.g. for test execution)"
 	# inf-cpu mode is incompatible with the benchmarking
 	depends on !RAID6_PQ_BENCHMARK
-<<<<<<< HEAD
-=======
 	depends on !SMP
->>>>>>> 04d5ce62
 	help
 	  Enable this option to support time travel inside the UML instance.
 
