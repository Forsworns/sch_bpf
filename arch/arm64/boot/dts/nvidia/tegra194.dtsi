// SPDX-License-Identifier: GPL-2.0
#include <dt-bindings/clock/tegra194-clock.h>
#include <dt-bindings/gpio/tegra194-gpio.h>
#include <dt-bindings/interrupt-controller/arm-gic.h>
#include <dt-bindings/mailbox/tegra186-hsp.h>
#include <dt-bindings/pinctrl/pinctrl-tegra.h>
#include <dt-bindings/power/tegra194-powergate.h>
#include <dt-bindings/reset/tegra194-reset.h>
#include <dt-bindings/thermal/tegra194-bpmp-thermal.h>
#include <dt-bindings/memory/tegra194-mc.h>

/ {
	compatible = "nvidia,tegra194";
	interrupt-parent = <&gic>;
	#address-cells = <2>;
	#size-cells = <2>;

	/* control backbone */
	cbb@0 {
		compatible = "simple-bus";
		#address-cells = <1>;
		#size-cells = <1>;
		ranges = <0x0 0x0 0x0 0x40000000>;

		misc@100000 {
			compatible = "nvidia,tegra194-misc";
			reg = <0x00100000 0xf000>,
			      <0x0010f000 0x1000>;
		};

		gpio: gpio@2200000 {
			compatible = "nvidia,tegra194-gpio";
			reg-names = "security", "gpio";
			reg = <0x2200000 0x10000>,
			      <0x2210000 0x10000>;
			interrupts = <GIC_SPI 288 IRQ_TYPE_LEVEL_HIGH>,
				     <GIC_SPI 296 IRQ_TYPE_LEVEL_HIGH>,
				     <GIC_SPI 304 IRQ_TYPE_LEVEL_HIGH>,
				     <GIC_SPI 312 IRQ_TYPE_LEVEL_HIGH>,
				     <GIC_SPI 320 IRQ_TYPE_LEVEL_HIGH>,
				     <GIC_SPI 328 IRQ_TYPE_LEVEL_HIGH>;
			#interrupt-cells = <2>;
			interrupt-controller;
			#gpio-cells = <2>;
			gpio-controller;
		};

		ethernet@2490000 {
			compatible = "nvidia,tegra194-eqos",
				     "nvidia,tegra186-eqos",
				     "snps,dwc-qos-ethernet-4.10";
			reg = <0x02490000 0x10000>;
			interrupts = <GIC_SPI 194 IRQ_TYPE_LEVEL_HIGH>;
			clocks = <&bpmp TEGRA194_CLK_AXI_CBB>,
				 <&bpmp TEGRA194_CLK_EQOS_AXI>,
				 <&bpmp TEGRA194_CLK_EQOS_RX>,
				 <&bpmp TEGRA194_CLK_EQOS_TX>,
				 <&bpmp TEGRA194_CLK_EQOS_PTP_REF>;
			clock-names = "master_bus", "slave_bus", "rx", "tx", "ptp_ref";
			resets = <&bpmp TEGRA194_RESET_EQOS>;
			reset-names = "eqos";
			status = "disabled";

			snps,write-requests = <1>;
			snps,read-requests = <3>;
			snps,burst-map = <0x7>;
			snps,txpbl = <16>;
			snps,rxpbl = <8>;
		};

		aconnect@2900000 {
			compatible = "nvidia,tegra194-aconnect",
				     "nvidia,tegra210-aconnect";
			clocks = <&bpmp TEGRA194_CLK_APE>,
				 <&bpmp TEGRA194_CLK_APB2APE>;
			clock-names = "ape", "apb2ape";
			power-domains = <&bpmp TEGRA194_POWER_DOMAIN_AUD>;
			#address-cells = <1>;
			#size-cells = <1>;
			ranges = <0x02900000 0x02900000 0x200000>;
			status = "disabled";

			dma-controller@2930000 {
				compatible = "nvidia,tegra194-adma",
					     "nvidia,tegra186-adma";
				reg = <0x02930000 0x20000>;
				interrupt-parent = <&agic>;
				interrupts =  <GIC_SPI 0 IRQ_TYPE_LEVEL_HIGH>,
					      <GIC_SPI 1 IRQ_TYPE_LEVEL_HIGH>,
					      <GIC_SPI 2 IRQ_TYPE_LEVEL_HIGH>,
					      <GIC_SPI 3 IRQ_TYPE_LEVEL_HIGH>,
					      <GIC_SPI 4 IRQ_TYPE_LEVEL_HIGH>,
					      <GIC_SPI 5 IRQ_TYPE_LEVEL_HIGH>,
					      <GIC_SPI 6 IRQ_TYPE_LEVEL_HIGH>,
					      <GIC_SPI 7 IRQ_TYPE_LEVEL_HIGH>,
					      <GIC_SPI 8 IRQ_TYPE_LEVEL_HIGH>,
					      <GIC_SPI 9 IRQ_TYPE_LEVEL_HIGH>,
					      <GIC_SPI 10 IRQ_TYPE_LEVEL_HIGH>,
					      <GIC_SPI 11 IRQ_TYPE_LEVEL_HIGH>,
					      <GIC_SPI 12 IRQ_TYPE_LEVEL_HIGH>,
					      <GIC_SPI 13 IRQ_TYPE_LEVEL_HIGH>,
					      <GIC_SPI 14 IRQ_TYPE_LEVEL_HIGH>,
					      <GIC_SPI 15 IRQ_TYPE_LEVEL_HIGH>,
					      <GIC_SPI 16 IRQ_TYPE_LEVEL_HIGH>,
					      <GIC_SPI 17 IRQ_TYPE_LEVEL_HIGH>,
					      <GIC_SPI 18 IRQ_TYPE_LEVEL_HIGH>,
					      <GIC_SPI 19 IRQ_TYPE_LEVEL_HIGH>,
					      <GIC_SPI 20 IRQ_TYPE_LEVEL_HIGH>,
					      <GIC_SPI 21 IRQ_TYPE_LEVEL_HIGH>,
					      <GIC_SPI 22 IRQ_TYPE_LEVEL_HIGH>,
					      <GIC_SPI 23 IRQ_TYPE_LEVEL_HIGH>,
					      <GIC_SPI 24 IRQ_TYPE_LEVEL_HIGH>,
					      <GIC_SPI 25 IRQ_TYPE_LEVEL_HIGH>,
					      <GIC_SPI 26 IRQ_TYPE_LEVEL_HIGH>,
					      <GIC_SPI 27 IRQ_TYPE_LEVEL_HIGH>,
					      <GIC_SPI 28 IRQ_TYPE_LEVEL_HIGH>,
					      <GIC_SPI 29 IRQ_TYPE_LEVEL_HIGH>,
					      <GIC_SPI 30 IRQ_TYPE_LEVEL_HIGH>,
					      <GIC_SPI 31 IRQ_TYPE_LEVEL_HIGH>;
				#dma-cells = <1>;
				clocks = <&bpmp TEGRA194_CLK_AHUB>;
				clock-names = "d_audio";
				status = "disabled";
			};

			agic: interrupt-controller@2a40000 {
				compatible = "nvidia,tegra194-agic",
					     "nvidia,tegra210-agic";
				#interrupt-cells = <3>;
				interrupt-controller;
				reg = <0x02a41000 0x1000>,
				      <0x02a42000 0x2000>;
				interrupts = <GIC_SPI 145
					      (GIC_CPU_MASK_SIMPLE(4) |
					       IRQ_TYPE_LEVEL_HIGH)>;
				clocks = <&bpmp TEGRA194_CLK_APE>;
				clock-names = "clk";
				status = "disabled";
			};
		};

		pinmux: pinmux@2430000 {
			compatible = "nvidia,tegra194-pinmux";
			reg = <0x2430000 0x17000
			       0xc300000 0x4000>;

			status = "okay";

			pex_rst_c5_out_state: pex_rst_c5_out {
				pex_rst {
					nvidia,pins = "pex_l5_rst_n_pgg1";
					nvidia,schmitt = <TEGRA_PIN_DISABLE>;
					nvidia,lpdr = <TEGRA_PIN_ENABLE>;
					nvidia,enable-input = <TEGRA_PIN_DISABLE>;
					nvidia,io-high-voltage = <TEGRA_PIN_ENABLE>;
					nvidia,tristate = <TEGRA_PIN_DISABLE>;
					nvidia,pull = <TEGRA_PIN_PULL_NONE>;
				};
			};

			clkreq_c5_bi_dir_state: clkreq_c5_bi_dir {
				clkreq {
					nvidia,pins = "pex_l5_clkreq_n_pgg0";
					nvidia,schmitt = <TEGRA_PIN_DISABLE>;
					nvidia,lpdr = <TEGRA_PIN_ENABLE>;
					nvidia,enable-input = <TEGRA_PIN_ENABLE>;
					nvidia,io-high-voltage = <TEGRA_PIN_ENABLE>;
					nvidia,tristate = <TEGRA_PIN_DISABLE>;
					nvidia,pull = <TEGRA_PIN_PULL_NONE>;
				};
			};
		};

		mc: memory-controller@2c00000 {
			compatible = "nvidia,tegra194-mc";
			reg = <0x02c00000 0x100000>,
			      <0x02b80000 0x040000>,
			      <0x01700000 0x100000>;
			status = "disabled";

			#address-cells = <2>;
			#size-cells = <2>;

			ranges = <0x01700000 0x0 0x01700000 0x0 0x100000>,
				 <0x02b80000 0x0 0x02b80000 0x0 0x040000>,
				 <0x02c00000 0x0 0x02c00000 0x0 0x100000>;

			/*
			 * Bit 39 of addresses passing through the memory
			 * controller selects the XBAR format used when memory
			 * is accessed. This is used to transparently access
			 * memory in the XBAR format used by the discrete GPU
			 * (bit 39 set) or Tegra (bit 39 clear).
			 *
			 * As a consequence, the operating system must ensure
			 * that bit 39 is never used implicitly, for example
			 * via an I/O virtual address mapping of an IOMMU. If
			 * devices require access to the XBAR switch, their
			 * drivers must set this bit explicitly.
			 *
			 * Limit the DMA range for memory clients to [38:0].
			 */
			dma-ranges = <0x0 0x0 0x0 0x80 0x0>;

			emc: external-memory-controller@2c60000 {
				compatible = "nvidia,tegra194-emc";
				reg = <0x0 0x02c60000 0x0 0x90000>,
				      <0x0 0x01780000 0x0 0x80000>;
				clocks = <&bpmp TEGRA194_CLK_EMC>;
				clock-names = "emc";

				nvidia,bpmp = <&bpmp>;
			};
		};

		uarta: serial@3100000 {
			compatible = "nvidia,tegra194-uart", "nvidia,tegra20-uart";
			reg = <0x03100000 0x40>;
			reg-shift = <2>;
			interrupts = <GIC_SPI 112 IRQ_TYPE_LEVEL_HIGH>;
			clocks = <&bpmp TEGRA194_CLK_UARTA>;
			clock-names = "serial";
			resets = <&bpmp TEGRA194_RESET_UARTA>;
			reset-names = "serial";
			status = "disabled";
		};

		uartb: serial@3110000 {
			compatible = "nvidia,tegra194-uart", "nvidia,tegra20-uart";
			reg = <0x03110000 0x40>;
			reg-shift = <2>;
			interrupts = <GIC_SPI 113 IRQ_TYPE_LEVEL_HIGH>;
			clocks = <&bpmp TEGRA194_CLK_UARTB>;
			clock-names = "serial";
			resets = <&bpmp TEGRA194_RESET_UARTB>;
			reset-names = "serial";
			status = "disabled";
		};

		uartd: serial@3130000 {
			compatible = "nvidia,tegra194-uart", "nvidia,tegra20-uart";
			reg = <0x03130000 0x40>;
			reg-shift = <2>;
			interrupts = <GIC_SPI 115 IRQ_TYPE_LEVEL_HIGH>;
			clocks = <&bpmp TEGRA194_CLK_UARTD>;
			clock-names = "serial";
			resets = <&bpmp TEGRA194_RESET_UARTD>;
			reset-names = "serial";
			status = "disabled";
		};

		uarte: serial@3140000 {
			compatible = "nvidia,tegra194-uart", "nvidia,tegra20-uart";
			reg = <0x03140000 0x40>;
			reg-shift = <2>;
			interrupts = <GIC_SPI 116 IRQ_TYPE_LEVEL_HIGH>;
			clocks = <&bpmp TEGRA194_CLK_UARTE>;
			clock-names = "serial";
			resets = <&bpmp TEGRA194_RESET_UARTE>;
			reset-names = "serial";
			status = "disabled";
		};

		uartf: serial@3150000 {
			compatible = "nvidia,tegra194-uart", "nvidia,tegra20-uart";
			reg = <0x03150000 0x40>;
			reg-shift = <2>;
			interrupts = <GIC_SPI 117 IRQ_TYPE_LEVEL_HIGH>;
			clocks = <&bpmp TEGRA194_CLK_UARTF>;
			clock-names = "serial";
			resets = <&bpmp TEGRA194_RESET_UARTF>;
			reset-names = "serial";
			status = "disabled";
		};

		gen1_i2c: i2c@3160000 {
			compatible = "nvidia,tegra194-i2c";
			reg = <0x03160000 0x10000>;
			interrupts = <GIC_SPI 25 IRQ_TYPE_LEVEL_HIGH>;
			#address-cells = <1>;
			#size-cells = <0>;
			clocks = <&bpmp TEGRA194_CLK_I2C1>;
			clock-names = "div-clk";
			resets = <&bpmp TEGRA194_RESET_I2C1>;
			reset-names = "i2c";
			status = "disabled";
		};

		uarth: serial@3170000 {
			compatible = "nvidia,tegra194-uart", "nvidia,tegra20-uart";
			reg = <0x03170000 0x40>;
			reg-shift = <2>;
			interrupts = <GIC_SPI 207 IRQ_TYPE_LEVEL_HIGH>;
			clocks = <&bpmp TEGRA194_CLK_UARTH>;
			clock-names = "serial";
			resets = <&bpmp TEGRA194_RESET_UARTH>;
			reset-names = "serial";
			status = "disabled";
		};

		cam_i2c: i2c@3180000 {
			compatible = "nvidia,tegra194-i2c";
			reg = <0x03180000 0x10000>;
			interrupts = <GIC_SPI 27 IRQ_TYPE_LEVEL_HIGH>;
			#address-cells = <1>;
			#size-cells = <0>;
			clocks = <&bpmp TEGRA194_CLK_I2C3>;
			clock-names = "div-clk";
			resets = <&bpmp TEGRA194_RESET_I2C3>;
			reset-names = "i2c";
			status = "disabled";
		};

		/* shares pads with dpaux1 */
		dp_aux_ch1_i2c: i2c@3190000 {
			compatible = "nvidia,tegra194-i2c";
			reg = <0x03190000 0x10000>;
			interrupts = <GIC_SPI 28 IRQ_TYPE_LEVEL_HIGH>;
			#address-cells = <1>;
			#size-cells = <0>;
			clocks = <&bpmp TEGRA194_CLK_I2C4>;
			clock-names = "div-clk";
			resets = <&bpmp TEGRA194_RESET_I2C4>;
			reset-names = "i2c";
			status = "disabled";
		};

		/* shares pads with dpaux0 */
		dp_aux_ch0_i2c: i2c@31b0000 {
			compatible = "nvidia,tegra194-i2c";
			reg = <0x031b0000 0x10000>;
			interrupts = <GIC_SPI 30 IRQ_TYPE_LEVEL_HIGH>;
			#address-cells = <1>;
			#size-cells = <0>;
			clocks = <&bpmp TEGRA194_CLK_I2C6>;
			clock-names = "div-clk";
			resets = <&bpmp TEGRA194_RESET_I2C6>;
			reset-names = "i2c";
			status = "disabled";
		};

		gen7_i2c: i2c@31c0000 {
			compatible = "nvidia,tegra194-i2c";
			reg = <0x031c0000 0x10000>;
			interrupts = <GIC_SPI 31 IRQ_TYPE_LEVEL_HIGH>;
			#address-cells = <1>;
			#size-cells = <0>;
			clocks = <&bpmp TEGRA194_CLK_I2C7>;
			clock-names = "div-clk";
			resets = <&bpmp TEGRA194_RESET_I2C7>;
			reset-names = "i2c";
			status = "disabled";
		};

		gen9_i2c: i2c@31e0000 {
			compatible = "nvidia,tegra194-i2c";
			reg = <0x031e0000 0x10000>;
			interrupts = <GIC_SPI 33 IRQ_TYPE_LEVEL_HIGH>;
			#address-cells = <1>;
			#size-cells = <0>;
			clocks = <&bpmp TEGRA194_CLK_I2C9>;
			clock-names = "div-clk";
			resets = <&bpmp TEGRA194_RESET_I2C9>;
			reset-names = "i2c";
			status = "disabled";
		};

		pwm1: pwm@3280000 {
			compatible = "nvidia,tegra194-pwm",
				     "nvidia,tegra186-pwm";
			reg = <0x3280000 0x10000>;
			clocks = <&bpmp TEGRA194_CLK_PWM1>;
			clock-names = "pwm";
			resets = <&bpmp TEGRA194_RESET_PWM1>;
			reset-names = "pwm";
			status = "disabled";
			#pwm-cells = <2>;
		};

		pwm2: pwm@3290000 {
			compatible = "nvidia,tegra194-pwm",
				     "nvidia,tegra186-pwm";
			reg = <0x3290000 0x10000>;
			clocks = <&bpmp TEGRA194_CLK_PWM2>;
			clock-names = "pwm";
			resets = <&bpmp TEGRA194_RESET_PWM2>;
			reset-names = "pwm";
			status = "disabled";
			#pwm-cells = <2>;
		};

		pwm3: pwm@32a0000 {
			compatible = "nvidia,tegra194-pwm",
				     "nvidia,tegra186-pwm";
			reg = <0x32a0000 0x10000>;
			clocks = <&bpmp TEGRA194_CLK_PWM3>;
			clock-names = "pwm";
			resets = <&bpmp TEGRA194_RESET_PWM3>;
			reset-names = "pwm";
			status = "disabled";
			#pwm-cells = <2>;
		};

		pwm5: pwm@32c0000 {
			compatible = "nvidia,tegra194-pwm",
				     "nvidia,tegra186-pwm";
			reg = <0x32c0000 0x10000>;
			clocks = <&bpmp TEGRA194_CLK_PWM5>;
			clock-names = "pwm";
			resets = <&bpmp TEGRA194_RESET_PWM5>;
			reset-names = "pwm";
			status = "disabled";
			#pwm-cells = <2>;
		};

		pwm6: pwm@32d0000 {
			compatible = "nvidia,tegra194-pwm",
				     "nvidia,tegra186-pwm";
			reg = <0x32d0000 0x10000>;
			clocks = <&bpmp TEGRA194_CLK_PWM6>;
			clock-names = "pwm";
			resets = <&bpmp TEGRA194_RESET_PWM6>;
			reset-names = "pwm";
			status = "disabled";
			#pwm-cells = <2>;
		};

		pwm7: pwm@32e0000 {
			compatible = "nvidia,tegra194-pwm",
				     "nvidia,tegra186-pwm";
			reg = <0x32e0000 0x10000>;
			clocks = <&bpmp TEGRA194_CLK_PWM7>;
			clock-names = "pwm";
			resets = <&bpmp TEGRA194_RESET_PWM7>;
			reset-names = "pwm";
			status = "disabled";
			#pwm-cells = <2>;
		};

		pwm8: pwm@32f0000 {
			compatible = "nvidia,tegra194-pwm",
				     "nvidia,tegra186-pwm";
			reg = <0x32f0000 0x10000>;
			clocks = <&bpmp TEGRA194_CLK_PWM8>;
			clock-names = "pwm";
			resets = <&bpmp TEGRA194_RESET_PWM8>;
			reset-names = "pwm";
			status = "disabled";
			#pwm-cells = <2>;
		};

		sdmmc1: sdhci@3400000 {
			compatible = "nvidia,tegra194-sdhci", "nvidia,tegra186-sdhci";
			reg = <0x03400000 0x10000>;
			interrupts = <GIC_SPI 62 IRQ_TYPE_LEVEL_HIGH>;
			clocks = <&bpmp TEGRA194_CLK_SDMMC1>;
			clock-names = "sdhci";
			resets = <&bpmp TEGRA194_RESET_SDMMC1>;
			reset-names = "sdhci";
			nvidia,pad-autocal-pull-up-offset-3v3-timeout =
									<0x07>;
			nvidia,pad-autocal-pull-down-offset-3v3-timeout =
									<0x07>;
			nvidia,pad-autocal-pull-up-offset-1v8-timeout = <0x06>;
			nvidia,pad-autocal-pull-down-offset-1v8-timeout =
									<0x07>;
			nvidia,pad-autocal-pull-up-offset-sdr104 = <0x00>;
			nvidia,pad-autocal-pull-down-offset-sdr104 = <0x00>;
			nvidia,default-tap = <0x9>;
			nvidia,default-trim = <0x5>;
			status = "disabled";
		};

		sdmmc3: sdhci@3440000 {
			compatible = "nvidia,tegra194-sdhci", "nvidia,tegra186-sdhci";
			reg = <0x03440000 0x10000>;
			interrupts = <GIC_SPI 64 IRQ_TYPE_LEVEL_HIGH>;
			clocks = <&bpmp TEGRA194_CLK_SDMMC3>;
			clock-names = "sdhci";
			resets = <&bpmp TEGRA194_RESET_SDMMC3>;
			reset-names = "sdhci";
			nvidia,pad-autocal-pull-up-offset-1v8 = <0x00>;
			nvidia,pad-autocal-pull-down-offset-1v8 = <0x7a>;
			nvidia,pad-autocal-pull-up-offset-3v3-timeout = <0x07>;
			nvidia,pad-autocal-pull-down-offset-3v3-timeout =
									<0x07>;
			nvidia,pad-autocal-pull-up-offset-1v8-timeout = <0x06>;
			nvidia,pad-autocal-pull-down-offset-1v8-timeout =
									<0x07>;
			nvidia,pad-autocal-pull-up-offset-sdr104 = <0x00>;
			nvidia,pad-autocal-pull-down-offset-sdr104 = <0x00>;
			nvidia,default-tap = <0x9>;
			nvidia,default-trim = <0x5>;
			status = "disabled";
		};

		sdmmc4: sdhci@3460000 {
			compatible = "nvidia,tegra194-sdhci", "nvidia,tegra186-sdhci";
			reg = <0x03460000 0x10000>;
			interrupts = <GIC_SPI 65 IRQ_TYPE_LEVEL_HIGH>;
			clocks = <&bpmp TEGRA194_CLK_SDMMC4>;
			clock-names = "sdhci";
			assigned-clocks = <&bpmp TEGRA194_CLK_SDMMC4>,
					  <&bpmp TEGRA194_CLK_PLLC4>;
			assigned-clock-parents =
					  <&bpmp TEGRA194_CLK_PLLC4>;
			resets = <&bpmp TEGRA194_RESET_SDMMC4>;
			reset-names = "sdhci";
			nvidia,pad-autocal-pull-up-offset-hs400 = <0x00>;
			nvidia,pad-autocal-pull-down-offset-hs400 = <0x00>;
			nvidia,pad-autocal-pull-up-offset-1v8-timeout = <0x0a>;
			nvidia,pad-autocal-pull-down-offset-1v8-timeout =
									<0x0a>;
			nvidia,pad-autocal-pull-up-offset-3v3-timeout = <0x0a>;
			nvidia,pad-autocal-pull-down-offset-3v3-timeout =
									<0x0a>;
			nvidia,default-tap = <0x8>;
			nvidia,default-trim = <0x14>;
			nvidia,dqs-trim = <40>;
			supports-cqe;
			status = "disabled";
		};

		hda@3510000 {
			compatible = "nvidia,tegra194-hda", "nvidia,tegra30-hda";
			reg = <0x3510000 0x10000>;
			interrupts = <GIC_SPI 161 IRQ_TYPE_LEVEL_HIGH>;
			clocks = <&bpmp TEGRA194_CLK_HDA>,
				 <&bpmp TEGRA194_CLK_HDA2CODEC_2X>,
				 <&bpmp TEGRA194_CLK_HDA2HDMICODEC>;
			clock-names = "hda", "hda2codec_2x", "hda2hdmi";
			resets = <&bpmp TEGRA194_RESET_HDA>,
				 <&bpmp TEGRA194_RESET_HDA2CODEC_2X>,
				 <&bpmp TEGRA194_RESET_HDA2HDMICODEC>;
			reset-names = "hda", "hda2codec_2x", "hda2hdmi";
			power-domains = <&bpmp TEGRA194_POWER_DOMAIN_DISP>;
			status = "disabled";
		};

<<<<<<< HEAD
=======
		xusb_padctl: padctl@3520000 {
			compatible = "nvidia,tegra194-xusb-padctl";
			reg = <0x03520000 0x1000>,
			      <0x03540000 0x1000>;
			reg-names = "padctl", "ao";

			resets = <&bpmp TEGRA194_RESET_XUSB_PADCTL>;
			reset-names = "padctl";

			status = "disabled";

			pads {
				usb2 {
					clocks = <&bpmp TEGRA194_CLK_USB2_TRK>;
					clock-names = "trk";

					lanes {
						usb2-0 {
							nvidia,function = "xusb";
							status = "disabled";
							#phy-cells = <0>;
						};

						usb2-1 {
							nvidia,function = "xusb";
							status = "disabled";
							#phy-cells = <0>;
						};

						usb2-2 {
							nvidia,function = "xusb";
							status = "disabled";
							#phy-cells = <0>;
						};

						usb2-3 {
							nvidia,function = "xusb";
							status = "disabled";
							#phy-cells = <0>;
						};
					};
				};

				usb3 {
					lanes {
						usb3-0 {
							nvidia,function = "xusb";
							status = "disabled";
							#phy-cells = <0>;
						};

						usb3-1 {
							nvidia,function = "xusb";
							status = "disabled";
							#phy-cells = <0>;
						};

						usb3-2 {
							nvidia,function = "xusb";
							status = "disabled";
							#phy-cells = <0>;
						};

						usb3-3 {
							nvidia,function = "xusb";
							status = "disabled";
							#phy-cells = <0>;
						};
					};
				};
			};

			ports {
				usb2-0 {
					status = "disabled";
				};

				usb2-1 {
					status = "disabled";
				};

				usb2-2 {
					status = "disabled";
				};

				usb2-3 {
					status = "disabled";
				};

				usb3-0 {
					status = "disabled";
				};

				usb3-1 {
					status = "disabled";
				};

				usb3-2 {
					status = "disabled";
				};

				usb3-3 {
					status = "disabled";
				};
			};
		};

		usb@3610000 {
			compatible = "nvidia,tegra194-xusb";
			reg = <0x03610000 0x40000>,
			      <0x03600000 0x10000>;
			reg-names = "hcd", "fpci";

			interrupts = <GIC_SPI 163 IRQ_TYPE_LEVEL_HIGH>,
				     <GIC_SPI 164 IRQ_TYPE_LEVEL_HIGH>,
				     <GIC_SPI 167 IRQ_TYPE_LEVEL_HIGH>;

			clocks = <&bpmp TEGRA194_CLK_XUSB_CORE_HOST>,
				 <&bpmp TEGRA194_CLK_XUSB_FALCON>,
				 <&bpmp TEGRA194_CLK_XUSB_CORE_SS>,
				 <&bpmp TEGRA194_CLK_XUSB_SS>,
				 <&bpmp TEGRA194_CLK_CLK_M>,
				 <&bpmp TEGRA194_CLK_XUSB_FS>,
				 <&bpmp TEGRA194_CLK_UTMIPLL>,
				 <&bpmp TEGRA194_CLK_CLK_M>,
				 <&bpmp TEGRA194_CLK_PLLE>;
			clock-names = "xusb_host", "xusb_falcon_src",
				      "xusb_ss", "xusb_ss_src", "xusb_hs_src",
				      "xusb_fs_src", "pll_u_480m", "clk_m",
				      "pll_e";

			power-domains = <&bpmp TEGRA194_POWER_DOMAIN_XUSBC>,
					<&bpmp TEGRA194_POWER_DOMAIN_XUSBA>;
			power-domain-names = "xusb_host", "xusb_ss";

			nvidia,xusb-padctl = <&xusb_padctl>;
			status = "disabled";
		};

>>>>>>> 04d5ce62
		fuse@3820000 {
			compatible = "nvidia,tegra194-efuse";
			reg = <0x03820000 0x10000>;
			clocks = <&bpmp TEGRA194_CLK_FUSE>;
			clock-names = "fuse";
		};

		gic: interrupt-controller@3881000 {
			compatible = "arm,gic-400";
			#interrupt-cells = <3>;
			interrupt-controller;
			reg = <0x03881000 0x1000>,
			      <0x03882000 0x2000>,
			      <0x03884000 0x2000>,
			      <0x03886000 0x2000>;
			interrupts = <GIC_PPI 9
				(GIC_CPU_MASK_SIMPLE(4) | IRQ_TYPE_LEVEL_HIGH)>;
			interrupt-parent = <&gic>;
		};

		cec@3960000 {
			compatible = "nvidia,tegra194-cec";
			reg = <0x03960000 0x10000>;
			interrupts = <GIC_SPI 162 IRQ_TYPE_LEVEL_HIGH>;
			clocks = <&bpmp TEGRA194_CLK_CEC>;
			clock-names = "cec";
			status = "disabled";
		};

		hsp_top0: hsp@3c00000 {
			compatible = "nvidia,tegra194-hsp", "nvidia,tegra186-hsp";
			reg = <0x03c00000 0xa0000>;
			interrupts = <GIC_SPI 176 IRQ_TYPE_LEVEL_HIGH>,
			             <GIC_SPI 120 IRQ_TYPE_LEVEL_HIGH>,
			             <GIC_SPI 121 IRQ_TYPE_LEVEL_HIGH>,
			             <GIC_SPI 122 IRQ_TYPE_LEVEL_HIGH>,
			             <GIC_SPI 123 IRQ_TYPE_LEVEL_HIGH>,
			             <GIC_SPI 124 IRQ_TYPE_LEVEL_HIGH>,
			             <GIC_SPI 125 IRQ_TYPE_LEVEL_HIGH>,
			             <GIC_SPI 126 IRQ_TYPE_LEVEL_HIGH>,
			             <GIC_SPI 127 IRQ_TYPE_LEVEL_HIGH>;
			interrupt-names = "doorbell", "shared0", "shared1", "shared2",
			                  "shared3", "shared4", "shared5", "shared6",
			                  "shared7";
			#mbox-cells = <2>;
		};

		p2u_hsio_0: phy@3e10000 {
			compatible = "nvidia,tegra194-p2u";
			reg = <0x03e10000 0x10000>;
			reg-names = "ctl";

			#phy-cells = <0>;
		};

		p2u_hsio_1: phy@3e20000 {
			compatible = "nvidia,tegra194-p2u";
			reg = <0x03e20000 0x10000>;
			reg-names = "ctl";

			#phy-cells = <0>;
		};

		p2u_hsio_2: phy@3e30000 {
			compatible = "nvidia,tegra194-p2u";
			reg = <0x03e30000 0x10000>;
			reg-names = "ctl";

			#phy-cells = <0>;
		};

		p2u_hsio_3: phy@3e40000 {
			compatible = "nvidia,tegra194-p2u";
			reg = <0x03e40000 0x10000>;
			reg-names = "ctl";

			#phy-cells = <0>;
		};

		p2u_hsio_4: phy@3e50000 {
			compatible = "nvidia,tegra194-p2u";
			reg = <0x03e50000 0x10000>;
			reg-names = "ctl";

			#phy-cells = <0>;
		};

		p2u_hsio_5: phy@3e60000 {
			compatible = "nvidia,tegra194-p2u";
			reg = <0x03e60000 0x10000>;
			reg-names = "ctl";

			#phy-cells = <0>;
		};

		p2u_hsio_6: phy@3e70000 {
			compatible = "nvidia,tegra194-p2u";
			reg = <0x03e70000 0x10000>;
			reg-names = "ctl";

			#phy-cells = <0>;
		};

		p2u_hsio_7: phy@3e80000 {
			compatible = "nvidia,tegra194-p2u";
			reg = <0x03e80000 0x10000>;
			reg-names = "ctl";

			#phy-cells = <0>;
		};

		p2u_hsio_8: phy@3e90000 {
			compatible = "nvidia,tegra194-p2u";
			reg = <0x03e90000 0x10000>;
			reg-names = "ctl";

			#phy-cells = <0>;
		};

		p2u_hsio_9: phy@3ea0000 {
			compatible = "nvidia,tegra194-p2u";
			reg = <0x03ea0000 0x10000>;
			reg-names = "ctl";

			#phy-cells = <0>;
		};

		p2u_nvhs_0: phy@3eb0000 {
			compatible = "nvidia,tegra194-p2u";
			reg = <0x03eb0000 0x10000>;
			reg-names = "ctl";

			#phy-cells = <0>;
		};

		p2u_nvhs_1: phy@3ec0000 {
			compatible = "nvidia,tegra194-p2u";
			reg = <0x03ec0000 0x10000>;
			reg-names = "ctl";

			#phy-cells = <0>;
		};

		p2u_nvhs_2: phy@3ed0000 {
			compatible = "nvidia,tegra194-p2u";
			reg = <0x03ed0000 0x10000>;
			reg-names = "ctl";

			#phy-cells = <0>;
		};

		p2u_nvhs_3: phy@3ee0000 {
			compatible = "nvidia,tegra194-p2u";
			reg = <0x03ee0000 0x10000>;
			reg-names = "ctl";

			#phy-cells = <0>;
		};

		p2u_nvhs_4: phy@3ef0000 {
			compatible = "nvidia,tegra194-p2u";
			reg = <0x03ef0000 0x10000>;
			reg-names = "ctl";

			#phy-cells = <0>;
		};

		p2u_nvhs_5: phy@3f00000 {
			compatible = "nvidia,tegra194-p2u";
			reg = <0x03f00000 0x10000>;
			reg-names = "ctl";

			#phy-cells = <0>;
		};

		p2u_nvhs_6: phy@3f10000 {
			compatible = "nvidia,tegra194-p2u";
			reg = <0x03f10000 0x10000>;
			reg-names = "ctl";

			#phy-cells = <0>;
		};

		p2u_nvhs_7: phy@3f20000 {
			compatible = "nvidia,tegra194-p2u";
			reg = <0x03f20000 0x10000>;
			reg-names = "ctl";

			#phy-cells = <0>;
		};

		p2u_hsio_10: phy@3f30000 {
			compatible = "nvidia,tegra194-p2u";
			reg = <0x03f30000 0x10000>;
			reg-names = "ctl";

			#phy-cells = <0>;
		};

		p2u_hsio_11: phy@3f40000 {
			compatible = "nvidia,tegra194-p2u";
			reg = <0x03f40000 0x10000>;
			reg-names = "ctl";

			#phy-cells = <0>;
		};

		hsp_aon: hsp@c150000 {
			compatible = "nvidia,tegra194-hsp", "nvidia,tegra186-hsp";
			reg = <0x0c150000 0xa0000>;
			interrupts = <GIC_SPI 133 IRQ_TYPE_LEVEL_HIGH>,
			             <GIC_SPI 134 IRQ_TYPE_LEVEL_HIGH>,
			             <GIC_SPI 135 IRQ_TYPE_LEVEL_HIGH>,
			             <GIC_SPI 136 IRQ_TYPE_LEVEL_HIGH>;
			/*
			 * Shared interrupt 0 is routed only to AON/SPE, so
			 * we only have 4 shared interrupts for the CCPLEX.
			 */
			interrupt-names = "shared1", "shared2", "shared3", "shared4";
			#mbox-cells = <2>;
		};

		gen2_i2c: i2c@c240000 {
			compatible = "nvidia,tegra194-i2c";
			reg = <0x0c240000 0x10000>;
			interrupts = <GIC_SPI 26 IRQ_TYPE_LEVEL_HIGH>;
			#address-cells = <1>;
			#size-cells = <0>;
			clocks = <&bpmp TEGRA194_CLK_I2C2>;
			clock-names = "div-clk";
			resets = <&bpmp TEGRA194_RESET_I2C2>;
			reset-names = "i2c";
			status = "disabled";
		};

		gen8_i2c: i2c@c250000 {
			compatible = "nvidia,tegra194-i2c";
			reg = <0x0c250000 0x10000>;
			interrupts = <GIC_SPI 32 IRQ_TYPE_LEVEL_HIGH>;
			#address-cells = <1>;
			#size-cells = <0>;
			clocks = <&bpmp TEGRA194_CLK_I2C8>;
			clock-names = "div-clk";
			resets = <&bpmp TEGRA194_RESET_I2C8>;
			reset-names = "i2c";
			status = "disabled";
		};

		uartc: serial@c280000 {
			compatible = "nvidia,tegra194-uart", "nvidia,tegra20-uart";
			reg = <0x0c280000 0x40>;
			reg-shift = <2>;
			interrupts = <GIC_SPI 114 IRQ_TYPE_LEVEL_HIGH>;
			clocks = <&bpmp TEGRA194_CLK_UARTC>;
			clock-names = "serial";
			resets = <&bpmp TEGRA194_RESET_UARTC>;
			reset-names = "serial";
			status = "disabled";
		};

		uartg: serial@c290000 {
			compatible = "nvidia,tegra194-uart", "nvidia,tegra20-uart";
			reg = <0x0c290000 0x40>;
			reg-shift = <2>;
			interrupts = <GIC_SPI 118 IRQ_TYPE_LEVEL_HIGH>;
			clocks = <&bpmp TEGRA194_CLK_UARTG>;
			clock-names = "serial";
			resets = <&bpmp TEGRA194_RESET_UARTG>;
			reset-names = "serial";
			status = "disabled";
		};

		rtc: rtc@c2a0000 {
			compatible = "nvidia,tegra194-rtc", "nvidia,tegra20-rtc";
			reg = <0x0c2a0000 0x10000>;
			interrupt-parent = <&pmc>;
			interrupts = <73 IRQ_TYPE_LEVEL_HIGH>;
			clocks = <&bpmp TEGRA194_CLK_CLK_32K>;
			clock-names = "rtc";
			status = "disabled";
		};

		gpio_aon: gpio@c2f0000 {
			compatible = "nvidia,tegra194-gpio-aon";
			reg-names = "security", "gpio";
			reg = <0xc2f0000 0x1000>,
			      <0xc2f1000 0x1000>;
			interrupts = <GIC_SPI 56 IRQ_TYPE_LEVEL_HIGH>,
				     <GIC_SPI 57 IRQ_TYPE_LEVEL_HIGH>,
				     <GIC_SPI 58 IRQ_TYPE_LEVEL_HIGH>,
				     <GIC_SPI 59 IRQ_TYPE_LEVEL_HIGH>;
			gpio-controller;
			#gpio-cells = <2>;
			interrupt-controller;
			#interrupt-cells = <2>;
		};

		pwm4: pwm@c340000 {
			compatible = "nvidia,tegra194-pwm",
				     "nvidia,tegra186-pwm";
			reg = <0xc340000 0x10000>;
			clocks = <&bpmp TEGRA194_CLK_PWM4>;
			clock-names = "pwm";
			resets = <&bpmp TEGRA194_RESET_PWM4>;
			reset-names = "pwm";
			status = "disabled";
			#pwm-cells = <2>;
		};

		pmc: pmc@c360000 {
			compatible = "nvidia,tegra194-pmc";
			reg = <0x0c360000 0x10000>,
			      <0x0c370000 0x10000>,
			      <0x0c380000 0x10000>,
			      <0x0c390000 0x10000>,
			      <0x0c3a0000 0x10000>;
			reg-names = "pmc", "wake", "aotag", "scratch", "misc";

			#interrupt-cells = <2>;
			interrupt-controller;
		};

		host1x@13e00000 {
			compatible = "nvidia,tegra194-host1x", "simple-bus";
			reg = <0x13e00000 0x10000>,
			      <0x13e10000 0x10000>;
			reg-names = "hypervisor", "vm";
			interrupts = <GIC_SPI 265 IRQ_TYPE_LEVEL_HIGH>,
				     <GIC_SPI 263 IRQ_TYPE_LEVEL_HIGH>;
			clocks = <&bpmp TEGRA194_CLK_HOST1X>;
			clock-names = "host1x";
			resets = <&bpmp TEGRA194_RESET_HOST1X>;
			reset-names = "host1x";

			#address-cells = <1>;
			#size-cells = <1>;

			ranges = <0x15000000 0x15000000 0x01000000>;

			display-hub@15200000 {
				compatible = "nvidia,tegra194-display", "simple-bus";
				reg = <0x15200000 0x00040000>;
				resets = <&bpmp TEGRA194_RESET_NVDISPLAY0_MISC>,
					 <&bpmp TEGRA194_RESET_NVDISPLAY0_WGRP0>,
					 <&bpmp TEGRA194_RESET_NVDISPLAY0_WGRP1>,
					 <&bpmp TEGRA194_RESET_NVDISPLAY0_WGRP2>,
					 <&bpmp TEGRA194_RESET_NVDISPLAY0_WGRP3>,
					 <&bpmp TEGRA194_RESET_NVDISPLAY0_WGRP4>,
					 <&bpmp TEGRA194_RESET_NVDISPLAY0_WGRP5>;
				reset-names = "misc", "wgrp0", "wgrp1", "wgrp2",
					      "wgrp3", "wgrp4", "wgrp5";
				clocks = <&bpmp TEGRA194_CLK_NVDISPLAY_DISP>,
					 <&bpmp TEGRA194_CLK_NVDISPLAYHUB>;
				clock-names = "disp", "hub";
				status = "disabled";

				power-domains = <&bpmp TEGRA194_POWER_DOMAIN_DISP>;

				#address-cells = <1>;
				#size-cells = <1>;

				ranges = <0x15200000 0x15200000 0x40000>;

				display@15200000 {
					compatible = "nvidia,tegra194-dc";
					reg = <0x15200000 0x10000>;
					interrupts = <GIC_SPI 153 IRQ_TYPE_LEVEL_HIGH>;
					clocks = <&bpmp TEGRA194_CLK_NVDISPLAY_P0>;
					clock-names = "dc";
					resets = <&bpmp TEGRA194_RESET_NVDISPLAY0_HEAD0>;
					reset-names = "dc";

					power-domains = <&bpmp TEGRA194_POWER_DOMAIN_DISP>;

					nvidia,outputs = <&sor0 &sor1 &sor2 &sor3>;
					nvidia,head = <0>;
				};

				display@15210000 {
					compatible = "nvidia,tegra194-dc";
					reg = <0x15210000 0x10000>;
					interrupts = <GIC_SPI 154 IRQ_TYPE_LEVEL_HIGH>;
					clocks = <&bpmp TEGRA194_CLK_NVDISPLAY_P1>;
					clock-names = "dc";
					resets = <&bpmp TEGRA194_RESET_NVDISPLAY0_HEAD1>;
					reset-names = "dc";

					power-domains = <&bpmp TEGRA194_POWER_DOMAIN_DISPB>;

					nvidia,outputs = <&sor0 &sor1 &sor2 &sor3>;
					nvidia,head = <1>;
				};

				display@15220000 {
					compatible = "nvidia,tegra194-dc";
					reg = <0x15220000 0x10000>;
					interrupts = <GIC_SPI 155 IRQ_TYPE_LEVEL_HIGH>;
					clocks = <&bpmp TEGRA194_CLK_NVDISPLAY_P2>;
					clock-names = "dc";
					resets = <&bpmp TEGRA194_RESET_NVDISPLAY0_HEAD2>;
					reset-names = "dc";

					power-domains = <&bpmp TEGRA194_POWER_DOMAIN_DISPC>;

					nvidia,outputs = <&sor0 &sor1 &sor2 &sor3>;
					nvidia,head = <2>;
				};

				display@15230000 {
					compatible = "nvidia,tegra194-dc";
					reg = <0x15230000 0x10000>;
					interrupts = <GIC_SPI 242 IRQ_TYPE_LEVEL_HIGH>;
					clocks = <&bpmp TEGRA194_CLK_NVDISPLAY_P3>;
					clock-names = "dc";
					resets = <&bpmp TEGRA194_RESET_NVDISPLAY0_HEAD3>;
					reset-names = "dc";

					power-domains = <&bpmp TEGRA194_POWER_DOMAIN_DISPC>;

					nvidia,outputs = <&sor0 &sor1 &sor2 &sor3>;
					nvidia,head = <3>;
				};
			};

			vic@15340000 {
				compatible = "nvidia,tegra194-vic";
				reg = <0x15340000 0x00040000>;
				interrupts = <GIC_SPI 206 IRQ_TYPE_LEVEL_HIGH>;
				clocks = <&bpmp TEGRA194_CLK_VIC>;
				clock-names = "vic";
				resets = <&bpmp TEGRA194_RESET_VIC>;
				reset-names = "vic";

				power-domains = <&bpmp TEGRA194_POWER_DOMAIN_VIC>;
			};

			dpaux0: dpaux@155c0000 {
				compatible = "nvidia,tegra194-dpaux";
				reg = <0x155c0000 0x10000>;
				interrupts = <GIC_SPI 159 IRQ_TYPE_LEVEL_HIGH>;
				clocks = <&bpmp TEGRA194_CLK_DPAUX>,
					 <&bpmp TEGRA194_CLK_PLLDP>;
				clock-names = "dpaux", "parent";
				resets = <&bpmp TEGRA194_RESET_DPAUX>;
				reset-names = "dpaux";
				status = "disabled";

				power-domains = <&bpmp TEGRA194_POWER_DOMAIN_DISP>;

				state_dpaux0_aux: pinmux-aux {
					groups = "dpaux-io";
					function = "aux";
				};

				state_dpaux0_i2c: pinmux-i2c {
					groups = "dpaux-io";
					function = "i2c";
				};

				state_dpaux0_off: pinmux-off {
					groups = "dpaux-io";
					function = "off";
				};

				i2c-bus {
					#address-cells = <1>;
					#size-cells = <0>;
				};
			};

			dpaux1: dpaux@155d0000 {
				compatible = "nvidia,tegra194-dpaux";
				reg = <0x155d0000 0x10000>;
				interrupts = <GIC_SPI 160 IRQ_TYPE_LEVEL_HIGH>;
				clocks = <&bpmp TEGRA194_CLK_DPAUX1>,
					 <&bpmp TEGRA194_CLK_PLLDP>;
				clock-names = "dpaux", "parent";
				resets = <&bpmp TEGRA194_RESET_DPAUX1>;
				reset-names = "dpaux";
				status = "disabled";

				power-domains = <&bpmp TEGRA194_POWER_DOMAIN_DISP>;

				state_dpaux1_aux: pinmux-aux {
					groups = "dpaux-io";
					function = "aux";
				};

				state_dpaux1_i2c: pinmux-i2c {
					groups = "dpaux-io";
					function = "i2c";
				};

				state_dpaux1_off: pinmux-off {
					groups = "dpaux-io";
					function = "off";
				};

				i2c-bus {
					#address-cells = <1>;
					#size-cells = <0>;
				};
			};

			dpaux2: dpaux@155e0000 {
				compatible = "nvidia,tegra194-dpaux";
				reg = <0x155e0000 0x10000>;
				interrupts = <GIC_SPI 245 IRQ_TYPE_LEVEL_HIGH>;
				clocks = <&bpmp TEGRA194_CLK_DPAUX2>,
					 <&bpmp TEGRA194_CLK_PLLDP>;
				clock-names = "dpaux", "parent";
				resets = <&bpmp TEGRA194_RESET_DPAUX2>;
				reset-names = "dpaux";
				status = "disabled";

				power-domains = <&bpmp TEGRA194_POWER_DOMAIN_DISP>;

				state_dpaux2_aux: pinmux-aux {
					groups = "dpaux-io";
					function = "aux";
				};

				state_dpaux2_i2c: pinmux-i2c {
					groups = "dpaux-io";
					function = "i2c";
				};

				state_dpaux2_off: pinmux-off {
					groups = "dpaux-io";
					function = "off";
				};

				i2c-bus {
					#address-cells = <1>;
					#size-cells = <0>;
				};
			};

			dpaux3: dpaux@155f0000 {
				compatible = "nvidia,tegra194-dpaux";
				reg = <0x155f0000 0x10000>;
				interrupts = <GIC_SPI 246 IRQ_TYPE_LEVEL_HIGH>;
				clocks = <&bpmp TEGRA194_CLK_DPAUX3>,
					 <&bpmp TEGRA194_CLK_PLLDP>;
				clock-names = "dpaux", "parent";
				resets = <&bpmp TEGRA194_RESET_DPAUX3>;
				reset-names = "dpaux";
				status = "disabled";

				power-domains = <&bpmp TEGRA194_POWER_DOMAIN_DISP>;

				state_dpaux3_aux: pinmux-aux {
					groups = "dpaux-io";
					function = "aux";
				};

				state_dpaux3_i2c: pinmux-i2c {
					groups = "dpaux-io";
					function = "i2c";
				};

				state_dpaux3_off: pinmux-off {
					groups = "dpaux-io";
					function = "off";
				};

				i2c-bus {
					#address-cells = <1>;
					#size-cells = <0>;
				};
			};

			sor0: sor@15b00000 {
				compatible = "nvidia,tegra194-sor";
				reg = <0x15b00000 0x40000>;
				interrupts = <GIC_SPI 157 IRQ_TYPE_LEVEL_HIGH>;
				clocks = <&bpmp TEGRA194_CLK_SOR0_REF>,
					 <&bpmp TEGRA194_CLK_SOR0_OUT>,
					 <&bpmp TEGRA194_CLK_PLLD>,
					 <&bpmp TEGRA194_CLK_PLLDP>,
					 <&bpmp TEGRA194_CLK_SOR_SAFE>,
					 <&bpmp TEGRA194_CLK_SOR0_PAD_CLKOUT>;
				clock-names = "sor", "out", "parent", "dp", "safe",
					      "pad";
				resets = <&bpmp TEGRA194_RESET_SOR0>;
				reset-names = "sor";
				pinctrl-0 = <&state_dpaux0_aux>;
				pinctrl-1 = <&state_dpaux0_i2c>;
				pinctrl-2 = <&state_dpaux0_off>;
				pinctrl-names = "aux", "i2c", "off";
				status = "disabled";

				power-domains = <&bpmp TEGRA194_POWER_DOMAIN_DISP>;
				nvidia,interface = <0>;
			};

			sor1: sor@15b40000 {
				compatible = "nvidia,tegra194-sor";
				reg = <0x15b40000 0x40000>;
				interrupts = <GIC_SPI 158 IRQ_TYPE_LEVEL_HIGH>;
				clocks = <&bpmp TEGRA194_CLK_SOR1_REF>,
					 <&bpmp TEGRA194_CLK_SOR1_OUT>,
					 <&bpmp TEGRA194_CLK_PLLD2>,
					 <&bpmp TEGRA194_CLK_PLLDP>,
					 <&bpmp TEGRA194_CLK_SOR_SAFE>,
					 <&bpmp TEGRA194_CLK_SOR1_PAD_CLKOUT>;
				clock-names = "sor", "out", "parent", "dp", "safe",
					      "pad";
				resets = <&bpmp TEGRA194_RESET_SOR1>;
				reset-names = "sor";
				pinctrl-0 = <&state_dpaux1_aux>;
				pinctrl-1 = <&state_dpaux1_i2c>;
				pinctrl-2 = <&state_dpaux1_off>;
				pinctrl-names = "aux", "i2c", "off";
				status = "disabled";

				power-domains = <&bpmp TEGRA194_POWER_DOMAIN_DISP>;
				nvidia,interface = <1>;
			};

			sor2: sor@15b80000 {
				compatible = "nvidia,tegra194-sor";
				reg = <0x15b80000 0x40000>;
				interrupts = <GIC_SPI 243 IRQ_TYPE_LEVEL_HIGH>;
				clocks = <&bpmp TEGRA194_CLK_SOR2_REF>,
					 <&bpmp TEGRA194_CLK_SOR2_OUT>,
					 <&bpmp TEGRA194_CLK_PLLD3>,
					 <&bpmp TEGRA194_CLK_PLLDP>,
					 <&bpmp TEGRA194_CLK_SOR_SAFE>,
					 <&bpmp TEGRA194_CLK_SOR2_PAD_CLKOUT>;
				clock-names = "sor", "out", "parent", "dp", "safe",
					      "pad";
				resets = <&bpmp TEGRA194_RESET_SOR2>;
				reset-names = "sor";
				pinctrl-0 = <&state_dpaux2_aux>;
				pinctrl-1 = <&state_dpaux2_i2c>;
				pinctrl-2 = <&state_dpaux2_off>;
				pinctrl-names = "aux", "i2c", "off";
				status = "disabled";

				power-domains = <&bpmp TEGRA194_POWER_DOMAIN_DISP>;
				nvidia,interface = <2>;
			};

			sor3: sor@15bc0000 {
				compatible = "nvidia,tegra194-sor";
				reg = <0x15bc0000 0x40000>;
				interrupts = <GIC_SPI 244 IRQ_TYPE_LEVEL_HIGH>;
				clocks = <&bpmp TEGRA194_CLK_SOR3_REF>,
					 <&bpmp TEGRA194_CLK_SOR3_OUT>,
					 <&bpmp TEGRA194_CLK_PLLD4>,
					 <&bpmp TEGRA194_CLK_PLLDP>,
					 <&bpmp TEGRA194_CLK_SOR_SAFE>,
					 <&bpmp TEGRA194_CLK_SOR3_PAD_CLKOUT>;
				clock-names = "sor", "out", "parent", "dp", "safe",
					      "pad";
				resets = <&bpmp TEGRA194_RESET_SOR3>;
				reset-names = "sor";
				pinctrl-0 = <&state_dpaux3_aux>;
				pinctrl-1 = <&state_dpaux3_i2c>;
				pinctrl-2 = <&state_dpaux3_off>;
				pinctrl-names = "aux", "i2c", "off";
				status = "disabled";

				power-domains = <&bpmp TEGRA194_POWER_DOMAIN_DISP>;
				nvidia,interface = <3>;
			};
		};
	};

	pcie@14100000 {
		compatible = "nvidia,tegra194-pcie";
		power-domains = <&bpmp TEGRA194_POWER_DOMAIN_PCIEX1A>;
		reg = <0x00 0x14100000 0x0 0x00020000   /* appl registers (128K)      */
		       0x00 0x30000000 0x0 0x00040000   /* configuration space (256K) */
		       0x00 0x30040000 0x0 0x00040000   /* iATU_DMA reg space (256K)  */
		       0x00 0x30080000 0x0 0x00040000>; /* DBI reg space (256K)       */
		reg-names = "appl", "config", "atu_dma", "dbi";

		status = "disabled";

		#address-cells = <3>;
		#size-cells = <2>;
		device_type = "pci";
		num-lanes = <1>;
		num-viewport = <8>;
		linux,pci-domain = <1>;

		clocks = <&bpmp TEGRA194_CLK_PEX0_CORE_1>;
		clock-names = "core";

		resets = <&bpmp TEGRA194_RESET_PEX0_CORE_1_APB>,
			 <&bpmp TEGRA194_RESET_PEX0_CORE_1>;
		reset-names = "apb", "core";

		interrupts = <GIC_SPI 45 IRQ_TYPE_LEVEL_HIGH>,	/* controller interrupt */
			     <GIC_SPI 46 IRQ_TYPE_LEVEL_HIGH>;	/* MSI interrupt */
		interrupt-names = "intr", "msi";

		#interrupt-cells = <1>;
		interrupt-map-mask = <0 0 0 0>;
		interrupt-map = <0 0 0 0 &gic GIC_SPI 45 IRQ_TYPE_LEVEL_HIGH>;

		nvidia,bpmp = <&bpmp 1>;

		nvidia,aspm-cmrt-us = <60>;
		nvidia,aspm-pwr-on-t-us = <20>;
		nvidia,aspm-l0s-entrance-latency-us = <3>;

		bus-range = <0x0 0xff>;
		ranges = <0x81000000 0x0  0x30100000 0x0  0x30100000 0x0 0x00100000   /* downstream I/O (1MB) */
			  0xc2000000 0x12 0x00000000 0x12 0x00000000 0x0 0x30000000   /* prefetchable memory (768MB) */
			  0x82000000 0x0  0x40000000 0x12 0x30000000 0x0 0x10000000>; /* non-prefetchable memory (256MB) */
	};

	pcie@14120000 {
		compatible = "nvidia,tegra194-pcie";
		power-domains = <&bpmp TEGRA194_POWER_DOMAIN_PCIEX1A>;
		reg = <0x00 0x14120000 0x0 0x00020000   /* appl registers (128K)      */
		       0x00 0x32000000 0x0 0x00040000   /* configuration space (256K) */
		       0x00 0x32040000 0x0 0x00040000   /* iATU_DMA reg space (256K)  */
		       0x00 0x32080000 0x0 0x00040000>; /* DBI reg space (256K)       */
		reg-names = "appl", "config", "atu_dma", "dbi";

		status = "disabled";

		#address-cells = <3>;
		#size-cells = <2>;
		device_type = "pci";
		num-lanes = <1>;
		num-viewport = <8>;
		linux,pci-domain = <2>;

		clocks = <&bpmp TEGRA194_CLK_PEX0_CORE_2>;
		clock-names = "core";

		resets = <&bpmp TEGRA194_RESET_PEX0_CORE_2_APB>,
			 <&bpmp TEGRA194_RESET_PEX0_CORE_2>;
		reset-names = "apb", "core";

		interrupts = <GIC_SPI 47 IRQ_TYPE_LEVEL_HIGH>,	/* controller interrupt */
			     <GIC_SPI 48 IRQ_TYPE_LEVEL_HIGH>;	/* MSI interrupt */
		interrupt-names = "intr", "msi";

		#interrupt-cells = <1>;
		interrupt-map-mask = <0 0 0 0>;
		interrupt-map = <0 0 0 0 &gic GIC_SPI 47 IRQ_TYPE_LEVEL_HIGH>;

		nvidia,bpmp = <&bpmp 2>;

		nvidia,aspm-cmrt-us = <60>;
		nvidia,aspm-pwr-on-t-us = <20>;
		nvidia,aspm-l0s-entrance-latency-us = <3>;

		bus-range = <0x0 0xff>;
		ranges = <0x81000000 0x0  0x32100000 0x0  0x32100000 0x0 0x00100000   /* downstream I/O (1MB) */
			  0xc2000000 0x12 0x40000000 0x12 0x40000000 0x0 0x30000000   /* prefetchable memory (768MB) */
			  0x82000000 0x0  0x40000000 0x12 0x70000000 0x0 0x10000000>; /* non-prefetchable memory (256MB) */
	};

	pcie@14140000 {
		compatible = "nvidia,tegra194-pcie";
		power-domains = <&bpmp TEGRA194_POWER_DOMAIN_PCIEX1A>;
		reg = <0x00 0x14140000 0x0 0x00020000   /* appl registers (128K)      */
		       0x00 0x34000000 0x0 0x00040000   /* configuration space (256K) */
		       0x00 0x34040000 0x0 0x00040000   /* iATU_DMA reg space (256K)  */
		       0x00 0x34080000 0x0 0x00040000>; /* DBI reg space (256K)       */
		reg-names = "appl", "config", "atu_dma", "dbi";

		status = "disabled";

		#address-cells = <3>;
		#size-cells = <2>;
		device_type = "pci";
		num-lanes = <1>;
		num-viewport = <8>;
		linux,pci-domain = <3>;

		clocks = <&bpmp TEGRA194_CLK_PEX0_CORE_3>;
		clock-names = "core";

		resets = <&bpmp TEGRA194_RESET_PEX0_CORE_3_APB>,
			 <&bpmp TEGRA194_RESET_PEX0_CORE_3>;
		reset-names = "apb", "core";

		interrupts = <GIC_SPI 49 IRQ_TYPE_LEVEL_HIGH>,	/* controller interrupt */
			     <GIC_SPI 50 IRQ_TYPE_LEVEL_HIGH>;	/* MSI interrupt */
		interrupt-names = "intr", "msi";

		#interrupt-cells = <1>;
		interrupt-map-mask = <0 0 0 0>;
		interrupt-map = <0 0 0 0 &gic GIC_SPI 49 IRQ_TYPE_LEVEL_HIGH>;

		nvidia,bpmp = <&bpmp 3>;

		nvidia,aspm-cmrt-us = <60>;
		nvidia,aspm-pwr-on-t-us = <20>;
		nvidia,aspm-l0s-entrance-latency-us = <3>;

		bus-range = <0x0 0xff>;
		ranges = <0x81000000 0x0  0x34100000 0x0  0x34100000 0x0 0x00100000   /* downstream I/O (1MB) */
			  0xc2000000 0x12 0x80000000 0x12 0x80000000 0x0 0x30000000   /* prefetchable memory (768MB) */
			  0x82000000 0x0  0x40000000 0x12 0xb0000000 0x0 0x10000000>; /* non-prefetchable memory (256MB) */
	};

	pcie@14160000 {
		compatible = "nvidia,tegra194-pcie";
		power-domains = <&bpmp TEGRA194_POWER_DOMAIN_PCIEX4A>;
		reg = <0x00 0x14160000 0x0 0x00020000   /* appl registers (128K)      */
		       0x00 0x36000000 0x0 0x00040000   /* configuration space (256K) */
		       0x00 0x36040000 0x0 0x00040000   /* iATU_DMA reg space (256K)  */
		       0x00 0x36080000 0x0 0x00040000>; /* DBI reg space (256K)       */
		reg-names = "appl", "config", "atu_dma", "dbi";

		status = "disabled";

		#address-cells = <3>;
		#size-cells = <2>;
		device_type = "pci";
		num-lanes = <4>;
		num-viewport = <8>;
		linux,pci-domain = <4>;

		clocks = <&bpmp TEGRA194_CLK_PEX0_CORE_4>;
		clock-names = "core";

		resets = <&bpmp TEGRA194_RESET_PEX0_CORE_4_APB>,
			 <&bpmp TEGRA194_RESET_PEX0_CORE_4>;
		reset-names = "apb", "core";

		interrupts = <GIC_SPI 51 IRQ_TYPE_LEVEL_HIGH>,	/* controller interrupt */
			     <GIC_SPI 52 IRQ_TYPE_LEVEL_HIGH>;	/* MSI interrupt */
		interrupt-names = "intr", "msi";

		#interrupt-cells = <1>;
		interrupt-map-mask = <0 0 0 0>;
		interrupt-map = <0 0 0 0 &gic GIC_SPI 51 IRQ_TYPE_LEVEL_HIGH>;

		nvidia,bpmp = <&bpmp 4>;

		nvidia,aspm-cmrt-us = <60>;
		nvidia,aspm-pwr-on-t-us = <20>;
		nvidia,aspm-l0s-entrance-latency-us = <3>;

		bus-range = <0x0 0xff>;
		ranges = <0x81000000 0x0  0x36100000 0x0  0x36100000 0x0 0x00100000   /* downstream I/O (1MB) */
			  0xc2000000 0x14 0x00000000 0x14 0x00000000 0x3 0x40000000   /* prefetchable memory (13GB) */
			  0x82000000 0x0  0x40000000 0x17 0x40000000 0x0 0xc0000000>; /* non-prefetchable memory (3GB) */
	};

	pcie@14180000 {
		compatible = "nvidia,tegra194-pcie";
		power-domains = <&bpmp TEGRA194_POWER_DOMAIN_PCIEX8B>;
		reg = <0x00 0x14180000 0x0 0x00020000   /* appl registers (128K)      */
		       0x00 0x38000000 0x0 0x00040000   /* configuration space (256K) */
		       0x00 0x38040000 0x0 0x00040000   /* iATU_DMA reg space (256K)  */
		       0x00 0x38080000 0x0 0x00040000>; /* DBI reg space (256K)       */
		reg-names = "appl", "config", "atu_dma", "dbi";

		status = "disabled";

		#address-cells = <3>;
		#size-cells = <2>;
		device_type = "pci";
		num-lanes = <8>;
		num-viewport = <8>;
		linux,pci-domain = <0>;

		clocks = <&bpmp TEGRA194_CLK_PEX0_CORE_0>;
		clock-names = "core";

		resets = <&bpmp TEGRA194_RESET_PEX0_CORE_0_APB>,
			 <&bpmp TEGRA194_RESET_PEX0_CORE_0>;
		reset-names = "apb", "core";

		interrupts = <GIC_SPI 72 IRQ_TYPE_LEVEL_HIGH>,	/* controller interrupt */
			     <GIC_SPI 73 IRQ_TYPE_LEVEL_HIGH>;	/* MSI interrupt */
		interrupt-names = "intr", "msi";

		#interrupt-cells = <1>;
		interrupt-map-mask = <0 0 0 0>;
		interrupt-map = <0 0 0 0 &gic GIC_SPI 72 IRQ_TYPE_LEVEL_HIGH>;

		nvidia,bpmp = <&bpmp 0>;

		nvidia,aspm-cmrt-us = <60>;
		nvidia,aspm-pwr-on-t-us = <20>;
		nvidia,aspm-l0s-entrance-latency-us = <3>;

		bus-range = <0x0 0xff>;
		ranges = <0x81000000 0x0  0x38100000 0x0  0x38100000 0x0 0x00100000   /* downstream I/O (1MB) */
			  0xc2000000 0x18 0x00000000 0x18 0x00000000 0x3 0x40000000   /* prefetchable memory (13GB) */
			  0x82000000 0x0  0x40000000 0x1b 0x40000000 0x0 0xc0000000>; /* non-prefetchable memory (3GB) */
	};

	pcie@141a0000 {
		compatible = "nvidia,tegra194-pcie";
		power-domains = <&bpmp TEGRA194_POWER_DOMAIN_PCIEX8A>;
		reg = <0x00 0x141a0000 0x0 0x00020000   /* appl registers (128K)      */
		       0x00 0x3a000000 0x0 0x00040000   /* configuration space (256K) */
		       0x00 0x3a040000 0x0 0x00040000   /* iATU_DMA reg space (256K)  */
		       0x00 0x3a080000 0x0 0x00040000>; /* DBI reg space (256K)       */
		reg-names = "appl", "config", "atu_dma", "dbi";

		status = "disabled";

		#address-cells = <3>;
		#size-cells = <2>;
		device_type = "pci";
		num-lanes = <8>;
		num-viewport = <8>;
		linux,pci-domain = <5>;

		pinctrl-names = "default";
		pinctrl-0 = <&pex_rst_c5_out_state>, <&clkreq_c5_bi_dir_state>;

		clocks = <&bpmp TEGRA194_CLK_PEX1_CORE_5>,
			<&bpmp TEGRA194_CLK_PEX1_CORE_5M>;
		clock-names = "core", "core_m";

		resets = <&bpmp TEGRA194_RESET_PEX1_CORE_5_APB>,
			 <&bpmp TEGRA194_RESET_PEX1_CORE_5>;
		reset-names = "apb", "core";

		interrupts = <GIC_SPI 53 IRQ_TYPE_LEVEL_HIGH>,	/* controller interrupt */
			     <GIC_SPI 54 IRQ_TYPE_LEVEL_HIGH>;	/* MSI interrupt */
		interrupt-names = "intr", "msi";

		nvidia,bpmp = <&bpmp 5>;

		#interrupt-cells = <1>;
		interrupt-map-mask = <0 0 0 0>;
		interrupt-map = <0 0 0 0 &gic GIC_SPI 53 IRQ_TYPE_LEVEL_HIGH>;

		nvidia,aspm-cmrt-us = <60>;
		nvidia,aspm-pwr-on-t-us = <20>;
		nvidia,aspm-l0s-entrance-latency-us = <3>;

		bus-range = <0x0 0xff>;
		ranges = <0x81000000 0x0  0x3a100000 0x0  0x3a100000 0x0 0x00100000   /* downstream I/O (1MB) */
			  0xc2000000 0x1c 0x00000000 0x1c 0x00000000 0x3 0x40000000   /* prefetchable memory (13GB) */
			  0x82000000 0x0  0x40000000 0x1f 0x40000000 0x0 0xc0000000>; /* non-prefetchable memory (3GB) */
	};

	pcie_ep@14160000 {
		compatible = "nvidia,tegra194-pcie-ep", "snps,dw-pcie-ep";
		power-domains = <&bpmp TEGRA194_POWER_DOMAIN_PCIEX4A>;
		reg = <0x00 0x14160000 0x0 0x00020000   /* appl registers (128K)      */
		       0x00 0x36040000 0x0 0x00040000   /* iATU_DMA reg space (256K)  */
		       0x00 0x36080000 0x0 0x00040000   /* DBI reg space (256K)       */
		       0x14 0x00000000 0x4 0x00000000>; /* Address Space (16G)        */
		reg-names = "appl", "atu_dma", "dbi", "addr_space";

		status = "disabled";

		num-lanes = <4>;
		num-ib-windows = <2>;
		num-ob-windows = <8>;

		clocks = <&bpmp TEGRA194_CLK_PEX0_CORE_4>;
		clock-names = "core";

		resets = <&bpmp TEGRA194_RESET_PEX0_CORE_4_APB>,
			 <&bpmp TEGRA194_RESET_PEX0_CORE_4>;
		reset-names = "apb", "core";

		interrupts = <GIC_SPI 51 IRQ_TYPE_LEVEL_HIGH>;	/* controller interrupt */
		interrupt-names = "intr";

		nvidia,bpmp = <&bpmp 4>;

		nvidia,aspm-cmrt-us = <60>;
		nvidia,aspm-pwr-on-t-us = <20>;
		nvidia,aspm-l0s-entrance-latency-us = <3>;
	};

	pcie_ep@14180000 {
		compatible = "nvidia,tegra194-pcie-ep", "snps,dw-pcie-ep";
		power-domains = <&bpmp TEGRA194_POWER_DOMAIN_PCIEX8B>;
		reg = <0x00 0x14180000 0x0 0x00020000   /* appl registers (128K)      */
		       0x00 0x38040000 0x0 0x00040000   /* iATU_DMA reg space (256K)  */
		       0x00 0x38080000 0x0 0x00040000   /* DBI reg space (256K)       */
		       0x18 0x00000000 0x4 0x00000000>; /* Address Space (16G)        */
		reg-names = "appl", "atu_dma", "dbi", "addr_space";

		status = "disabled";

		num-lanes = <8>;
		num-ib-windows = <2>;
		num-ob-windows = <8>;

		clocks = <&bpmp TEGRA194_CLK_PEX0_CORE_0>;
		clock-names = "core";

		resets = <&bpmp TEGRA194_RESET_PEX0_CORE_0_APB>,
			 <&bpmp TEGRA194_RESET_PEX0_CORE_0>;
		reset-names = "apb", "core";

		interrupts = <GIC_SPI 72 IRQ_TYPE_LEVEL_HIGH>;	/* controller interrupt */
		interrupt-names = "intr";

		nvidia,bpmp = <&bpmp 0>;

		nvidia,aspm-cmrt-us = <60>;
		nvidia,aspm-pwr-on-t-us = <20>;
		nvidia,aspm-l0s-entrance-latency-us = <3>;
	};

	pcie_ep@141a0000 {
		compatible = "nvidia,tegra194-pcie-ep", "snps,dw-pcie-ep";
		power-domains = <&bpmp TEGRA194_POWER_DOMAIN_PCIEX8A>;
		reg = <0x00 0x141a0000 0x0 0x00020000   /* appl registers (128K)      */
		       0x00 0x3a040000 0x0 0x00040000   /* iATU_DMA reg space (256K)  */
		       0x00 0x3a080000 0x0 0x00040000   /* DBI reg space (256K)       */
		       0x1c 0x00000000 0x4 0x00000000>; /* Address Space (16G)        */
		reg-names = "appl", "atu_dma", "dbi", "addr_space";

		status = "disabled";

		num-lanes = <8>;
		num-ib-windows = <2>;
		num-ob-windows = <8>;

		pinctrl-names = "default";
		pinctrl-0 = <&clkreq_c5_bi_dir_state>;

		clocks = <&bpmp TEGRA194_CLK_PEX1_CORE_5>;
		clock-names = "core";

		resets = <&bpmp TEGRA194_RESET_PEX1_CORE_5_APB>,
			 <&bpmp TEGRA194_RESET_PEX1_CORE_5>;
		reset-names = "apb", "core";

		interrupts = <GIC_SPI 53 IRQ_TYPE_LEVEL_HIGH>;	/* controller interrupt */
		interrupt-names = "intr";

		nvidia,bpmp = <&bpmp 5>;

		nvidia,aspm-cmrt-us = <60>;
		nvidia,aspm-pwr-on-t-us = <20>;
		nvidia,aspm-l0s-entrance-latency-us = <3>;
	};

	sysram@40000000 {
		compatible = "nvidia,tegra194-sysram", "mmio-sram";
		reg = <0x0 0x40000000 0x0 0x50000>;
		#address-cells = <1>;
		#size-cells = <1>;
		ranges = <0x0 0x0 0x40000000 0x50000>;

		cpu_bpmp_tx: shmem@4e000 {
			compatible = "nvidia,tegra194-bpmp-shmem";
			reg = <0x4e000 0x1000>;
			label = "cpu-bpmp-tx";
			pool;
		};

		cpu_bpmp_rx: shmem@4f000 {
			compatible = "nvidia,tegra194-bpmp-shmem";
			reg = <0x4f000 0x1000>;
			label = "cpu-bpmp-rx";
			pool;
		};
	};

	bpmp: bpmp {
		compatible = "nvidia,tegra186-bpmp";
		mboxes = <&hsp_top0 TEGRA_HSP_MBOX_TYPE_DB
				    TEGRA_HSP_DB_MASTER_BPMP>;
		shmem = <&cpu_bpmp_tx &cpu_bpmp_rx>;
		#clock-cells = <1>;
		#reset-cells = <1>;
		#power-domain-cells = <1>;

		bpmp_i2c: i2c {
			compatible = "nvidia,tegra186-bpmp-i2c";
			nvidia,bpmp-bus-id = <5>;
			#address-cells = <1>;
			#size-cells = <0>;
		};

		bpmp_thermal: thermal {
			compatible = "nvidia,tegra186-bpmp-thermal";
			#thermal-sensor-cells = <1>;
		};
	};

	cpus {
		#address-cells = <1>;
		#size-cells = <0>;

		cpu0_0: cpu@0 {
			compatible = "nvidia,tegra194-carmel";
			device_type = "cpu";
			reg = <0x000>;
			enable-method = "psci";
			i-cache-size = <131072>;
			i-cache-line-size = <64>;
			i-cache-sets = <512>;
			d-cache-size = <65536>;
			d-cache-line-size = <64>;
			d-cache-sets = <256>;
			next-level-cache = <&l2c_0>;
		};

		cpu0_1: cpu@1 {
			compatible = "nvidia,tegra194-carmel";
			device_type = "cpu";
			reg = <0x001>;
			enable-method = "psci";
			i-cache-size = <131072>;
			i-cache-line-size = <64>;
			i-cache-sets = <512>;
			d-cache-size = <65536>;
			d-cache-line-size = <64>;
			d-cache-sets = <256>;
			next-level-cache = <&l2c_0>;
		};

		cpu1_0: cpu@100 {
			compatible = "nvidia,tegra194-carmel";
			device_type = "cpu";
			reg = <0x100>;
			enable-method = "psci";
			i-cache-size = <131072>;
			i-cache-line-size = <64>;
			i-cache-sets = <512>;
			d-cache-size = <65536>;
			d-cache-line-size = <64>;
			d-cache-sets = <256>;
			next-level-cache = <&l2c_1>;
		};

		cpu1_1: cpu@101 {
			compatible = "nvidia,tegra194-carmel";
			device_type = "cpu";
			reg = <0x101>;
			enable-method = "psci";
			i-cache-size = <131072>;
			i-cache-line-size = <64>;
			i-cache-sets = <512>;
			d-cache-size = <65536>;
			d-cache-line-size = <64>;
			d-cache-sets = <256>;
			next-level-cache = <&l2c_1>;
		};

		cpu2_0: cpu@200 {
			compatible = "nvidia,tegra194-carmel";
			device_type = "cpu";
			reg = <0x200>;
			enable-method = "psci";
			i-cache-size = <131072>;
			i-cache-line-size = <64>;
			i-cache-sets = <512>;
			d-cache-size = <65536>;
			d-cache-line-size = <64>;
			d-cache-sets = <256>;
			next-level-cache = <&l2c_2>;
		};

		cpu2_1: cpu@201 {
			compatible = "nvidia,tegra194-carmel";
			device_type = "cpu";
			reg = <0x201>;
			enable-method = "psci";
			i-cache-size = <131072>;
			i-cache-line-size = <64>;
			i-cache-sets = <512>;
			d-cache-size = <65536>;
			d-cache-line-size = <64>;
			d-cache-sets = <256>;
			next-level-cache = <&l2c_2>;
		};

		cpu3_0: cpu@300 {
			compatible = "nvidia,tegra194-carmel";
			device_type = "cpu";
			reg = <0x300>;
			enable-method = "psci";
			i-cache-size = <131072>;
			i-cache-line-size = <64>;
			i-cache-sets = <512>;
			d-cache-size = <65536>;
			d-cache-line-size = <64>;
			d-cache-sets = <256>;
			next-level-cache = <&l2c_3>;
		};

		cpu3_1: cpu@301 {
			compatible = "nvidia,tegra194-carmel";
			device_type = "cpu";
			reg = <0x301>;
			enable-method = "psci";
			i-cache-size = <131072>;
			i-cache-line-size = <64>;
			i-cache-sets = <512>;
			d-cache-size = <65536>;
			d-cache-line-size = <64>;
			d-cache-sets = <256>;
			next-level-cache = <&l2c_3>;
		};

		cpu-map {
			cluster0 {
				core0 {
					cpu = <&cpu0_0>;
				};

				core1 {
					cpu = <&cpu0_1>;
				};
			};

			cluster1 {
				core0 {
					cpu = <&cpu1_0>;
				};

				core1 {
					cpu = <&cpu1_1>;
				};
			};

			cluster2 {
				core0 {
					cpu = <&cpu2_0>;
				};

				core1 {
					cpu = <&cpu2_1>;
				};
			};

			cluster3 {
				core0 {
					cpu = <&cpu3_0>;
				};

				core1 {
					cpu = <&cpu3_1>;
				};
			};
		};

		l2c_0: l2-cache0 {
			cache-size = <2097152>;
			cache-line-size = <64>;
			cache-sets = <2048>;
			next-level-cache = <&l3c>;
		};

		l2c_1: l2-cache1 {
			cache-size = <2097152>;
			cache-line-size = <64>;
			cache-sets = <2048>;
			next-level-cache = <&l3c>;
		};

		l2c_2: l2-cache2 {
			cache-size = <2097152>;
			cache-line-size = <64>;
			cache-sets = <2048>;
			next-level-cache = <&l3c>;
		};

		l2c_3: l2-cache3 {
			cache-size = <2097152>;
			cache-line-size = <64>;
			cache-sets = <2048>;
			next-level-cache = <&l3c>;
		};

		l3c: l3-cache {
			cache-size = <4194304>;
			cache-line-size = <64>;
			cache-sets = <4096>;
		};
	};

	psci {
		compatible = "arm,psci-1.0";
		status = "okay";
		method = "smc";
	};

	tcu: tcu {
		compatible = "nvidia,tegra194-tcu";
		mboxes = <&hsp_top0 TEGRA_HSP_MBOX_TYPE_SM TEGRA_HSP_SM_RX(0)>,
		         <&hsp_aon TEGRA_HSP_MBOX_TYPE_SM TEGRA_HSP_SM_TX(1)>;
		mbox-names = "rx", "tx";
	};

	thermal-zones {
		cpu {
			thermal-sensors = <&{/bpmp/thermal}
					   TEGRA194_BPMP_THERMAL_ZONE_CPU>;
			status = "disabled";
		};

		gpu {
			thermal-sensors = <&{/bpmp/thermal}
					   TEGRA194_BPMP_THERMAL_ZONE_GPU>;
			status = "disabled";
		};

		aux {
			thermal-sensors = <&{/bpmp/thermal}
					   TEGRA194_BPMP_THERMAL_ZONE_AUX>;
			status = "disabled";
		};

		pllx {
			thermal-sensors = <&{/bpmp/thermal}
					   TEGRA194_BPMP_THERMAL_ZONE_PLLX>;
			status = "disabled";
		};

		ao {
			thermal-sensors = <&{/bpmp/thermal}
					   TEGRA194_BPMP_THERMAL_ZONE_AO>;
			status = "disabled";
		};

		tj {
			thermal-sensors = <&{/bpmp/thermal}
					   TEGRA194_BPMP_THERMAL_ZONE_TJ_MAX>;
			status = "disabled";
		};
	};

	timer {
		compatible = "arm,armv8-timer";
		interrupts = <GIC_PPI 13
				(GIC_CPU_MASK_SIMPLE(4) | IRQ_TYPE_LEVEL_LOW)>,
			     <GIC_PPI 14
				(GIC_CPU_MASK_SIMPLE(4) | IRQ_TYPE_LEVEL_LOW)>,
			     <GIC_PPI 11
				(GIC_CPU_MASK_SIMPLE(4) | IRQ_TYPE_LEVEL_LOW)>,
			     <GIC_PPI 10
				(GIC_CPU_MASK_SIMPLE(4) | IRQ_TYPE_LEVEL_LOW)>;
		interrupt-parent = <&gic>;
		always-on;
	};
};<|MERGE_RESOLUTION|>--- conflicted
+++ resolved
@@ -537,8 +537,6 @@
 			status = "disabled";
 		};
 
-<<<<<<< HEAD
-=======
 		xusb_padctl: padctl@3520000 {
 			compatible = "nvidia,tegra194-xusb-padctl";
 			reg = <0x03520000 0x1000>,
@@ -678,7 +676,6 @@
 			status = "disabled";
 		};
 
->>>>>>> 04d5ce62
 		fuse@3820000 {
 			compatible = "nvidia,tegra194-efuse";
 			reg = <0x03820000 0x10000>;
