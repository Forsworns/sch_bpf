--- conflicted
+++ resolved
@@ -441,8 +441,6 @@
 	.set_voltage = twl_set_voltage,
 };
 
-<<<<<<< HEAD
-=======
 static struct regulator_consumer_supply omap4_v1v8_supply[] = {
 	REGULATOR_SUPPLY("vio", "1-004b"),
 };
@@ -478,7 +476,6 @@
 	.consumer_supplies	= omap4_v2v1_supply,
 };
 
->>>>>>> 48a5765e
 void __init omap4_pmic_get_config(struct twl4030_platform_data *pmic_data,
 				  u32 pdata_flags, u32 regulators_flags)
 {
